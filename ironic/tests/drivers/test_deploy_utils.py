#    Copyright (c) 2012 NTT DOCOMO, INC.
#    Copyright 2011 OpenStack Foundation
#    Copyright 2011 Ilya Alekseyev
#
#    Licensed under the Apache License, Version 2.0 (the "License"); you may
#    not use this file except in compliance with the License. You may obtain
#    a copy of the License at
#
#         http://www.apache.org/licenses/LICENSE-2.0
#
#    Unless required by applicable law or agreed to in writing, software
#    distributed under the License is distributed on an "AS IS" BASIS, WITHOUT
#    WARRANTIES OR CONDITIONS OF ANY KIND, either express or implied. See the
#    License for the specific language governing permissions and limitations
#    under the License.

import itertools
import time

import fixtures
import mock
import os
import tempfile

from ironic.common import disk_partitioner
from ironic.common import exception
from ironic.common import utils as common_utils
from ironic.drivers.modules import deploy_utils as utils
from ironic.openstack.common import processutils
from ironic.tests import base as tests_base

_PXECONF_DEPLOY = """
default deploy

label deploy
kernel deploy_kernel
append initrd=deploy_ramdisk
ipappend 3

label boot
kernel kernel
append initrd=ramdisk root={{ ROOT }}
"""

_PXECONF_BOOT = """
default boot

label deploy
kernel deploy_kernel
append initrd=deploy_ramdisk
ipappend 3

label boot
kernel kernel
append initrd=ramdisk root=UUID=12345678-1234-1234-1234-1234567890abcdef
"""


class PhysicalWorkTestCase(tests_base.TestCase):
    def setUp(self):
        super(PhysicalWorkTestCase, self).setUp()

        def noop(*args, **kwargs):
            pass

        self.useFixture(fixtures.MonkeyPatch('time.sleep', noop))

    def _mock_calls(self, name_list):
        patch_list = [mock.patch.object(utils, name) for name in name_list]
        mock_list = [patcher.start() for patcher in patch_list]
        for patcher in patch_list:
            self.addCleanup(patcher.stop)

        parent_mock = mock.MagicMock()
        for mocker, name in zip(mock_list, name_list):
            parent_mock.attach_mock(mocker, name)
        return parent_mock

    def test_deploy(self):
        """Check loosely all functions are called with right args."""
        address = '127.0.0.1'
        port = 3306
        iqn = 'iqn.xyz'
        lun = 1
        image_path = '/tmp/xyz/image'
        pxe_config_path = '/tmp/abc/pxeconfig'
        root_mb = 128
        swap_mb = 64
        ephemeral_mb = 0
        ephemeral_format = None
        node_uuid = "12345678-1234-1234-1234-1234567890abcxyz"

        dev = '/dev/fake'
        swap_part = '/dev/fake-part1'
        root_part = '/dev/fake-part2'
        root_uuid = '12345678-1234-1234-12345678-12345678abcdef'

        name_list = ['get_dev', 'get_image_mb', 'discovery', 'login_iscsi',
                     'logout_iscsi', 'delete_iscsi', 'make_partitions',
                     'is_block_device', 'dd', 'mkswap', 'block_uuid',
                     'switch_pxe_config', 'notify', 'destroy_disk_metadata',
                     'has_partition_table']
        parent_mock = self._mock_calls(name_list)
        parent_mock.get_dev.return_value = dev
        parent_mock.get_image_mb.return_value = 1
        parent_mock.is_block_device.return_value = True
        parent_mock.block_uuid.return_value = root_uuid
        parent_mock.make_partitions.return_value = {'root': root_part,
                                                    'swap': swap_part}
        parent_mock.has_partition_table.return_value = False
        calls_expected = [mock.call.get_dev(address, port, iqn, lun),
                          mock.call.get_image_mb(image_path),
                          mock.call.discovery(address, port),
                          mock.call.login_iscsi(address, port, iqn),
                          mock.call.has_partition_table(image_path),
                          mock.call.is_block_device(dev),
                          mock.call.destroy_disk_metadata(dev, node_uuid),
                          mock.call.make_partitions(dev, root_mb, swap_mb,
                                                    ephemeral_mb,
                                                    commit=True),
                          mock.call.is_block_device(root_part),
                          mock.call.is_block_device(swap_part),
                          mock.call.dd(image_path, root_part),
                          mock.call.mkswap(swap_part),
                          mock.call.block_uuid(root_part),
                          mock.call.logout_iscsi(address, port, iqn),
                          mock.call.delete_iscsi(address, port, iqn),
                          mock.call.switch_pxe_config(pxe_config_path,
                                                      root_uuid),
                          mock.call.notify(address, 10000)]

        utils.deploy(address, port, iqn, lun, image_path, pxe_config_path,
                     root_mb, swap_mb, ephemeral_mb, ephemeral_format,
                     node_uuid)

        self.assertEqual(calls_expected, parent_mock.mock_calls)

    def test_deploy_without_swap(self):
        """Check loosely all functions are called with right args."""
        address = '127.0.0.1'
        port = 3306
        iqn = 'iqn.xyz'
        lun = 1
        image_path = '/tmp/xyz/image'
        pxe_config_path = '/tmp/abc/pxeconfig'
        root_mb = 128
        swap_mb = 0
        ephemeral_mb = 0
        ephemeral_format = None
        node_uuid = "12345678-1234-1234-1234-1234567890abcxyz"

        dev = '/dev/fake'
        root_part = '/dev/fake-part1'
        root_uuid = '12345678-1234-1234-12345678-12345678abcdef'

        name_list = ['get_dev', 'get_image_mb', 'discovery', 'login_iscsi',
                     'logout_iscsi', 'delete_iscsi', 'make_partitions',
                     'is_block_device', 'dd', 'block_uuid',
                     'switch_pxe_config', 'notify', 'destroy_disk_metadata',
                     'has_partition_table']
        parent_mock = self._mock_calls(name_list)
        parent_mock.get_dev.return_value = dev
        parent_mock.get_image_mb.return_value = 1
        parent_mock.is_block_device.return_value = True
        parent_mock.block_uuid.return_value = root_uuid
        parent_mock.make_partitions.return_value = {'root': root_part}
        parent_mock.has_partition_table.return_value = False
        calls_expected = [mock.call.get_dev(address, port, iqn, lun),
                          mock.call.get_image_mb(image_path),
                          mock.call.discovery(address, port),
                          mock.call.login_iscsi(address, port, iqn),
                          mock.call.has_partition_table(image_path),
                          mock.call.is_block_device(dev),
                          mock.call.destroy_disk_metadata(dev, node_uuid),
                          mock.call.make_partitions(dev, root_mb, swap_mb,
                                                    ephemeral_mb,
                                                    commit=True),
                          mock.call.is_block_device(root_part),
                          mock.call.dd(image_path, root_part),
                          mock.call.block_uuid(root_part),
                          mock.call.logout_iscsi(address, port, iqn),
                          mock.call.delete_iscsi(address, port, iqn),
                          mock.call.switch_pxe_config(pxe_config_path,
                                                      root_uuid),
                          mock.call.notify(address, 10000)]

        utils.deploy(address, port, iqn, lun, image_path, pxe_config_path,
                     root_mb, swap_mb, ephemeral_mb, ephemeral_format,
                     node_uuid)

        self.assertEqual(calls_expected, parent_mock.mock_calls)

    def test_deploy_with_ephemeral(self):
        """Check loosely all functions are called with right args."""
        address = '127.0.0.1'
        port = 3306
        iqn = 'iqn.xyz'
        lun = 1
        image_path = '/tmp/xyz/image'
        pxe_config_path = '/tmp/abc/pxeconfig'
        root_mb = 128
        swap_mb = 64
        ephemeral_mb = 256
        ephemeral_format = 'exttest'
        node_uuid = "12345678-1234-1234-1234-1234567890abcxyz"

        dev = '/dev/fake'
        ephemeral_part = '/dev/fake-part1'
        swap_part = '/dev/fake-part2'
        root_part = '/dev/fake-part3'
        root_uuid = '12345678-1234-1234-12345678-12345678abcdef'

        name_list = ['get_dev', 'get_image_mb', 'discovery', 'login_iscsi',
                     'logout_iscsi', 'delete_iscsi', 'make_partitions',
                     'is_block_device', 'dd', 'mkswap', 'block_uuid',
                     'switch_pxe_config', 'notify', 'mkfs_ephemeral',
                     'destroy_disk_metadata', 'has_partition_table']
        parent_mock = self._mock_calls(name_list)
        parent_mock.get_dev.return_value = dev
        parent_mock.get_image_mb.return_value = 1
        parent_mock.is_block_device.return_value = True
        parent_mock.block_uuid.return_value = root_uuid
        parent_mock.make_partitions.return_value = {'swap': swap_part,
                                                   'ephemeral': ephemeral_part,
                                                   'root': root_part}
        parent_mock.has_partition_table.return_value = False
        calls_expected = [mock.call.get_dev(address, port, iqn, lun),
                          mock.call.get_image_mb(image_path),
                          mock.call.discovery(address, port),
                          mock.call.login_iscsi(address, port, iqn),
                          mock.call.has_partition_table(image_path),
                          mock.call.is_block_device(dev),
                          mock.call.destroy_disk_metadata(dev, node_uuid),
                          mock.call.make_partitions(dev, root_mb, swap_mb,
                                                    ephemeral_mb,
                                                    commit=True),
                          mock.call.is_block_device(root_part),
                          mock.call.is_block_device(swap_part),
                          mock.call.is_block_device(ephemeral_part),
                          mock.call.dd(image_path, root_part),
                          mock.call.mkswap(swap_part),
                          mock.call.mkfs_ephemeral(ephemeral_part,
                                                   ephemeral_format),
                          mock.call.block_uuid(root_part),
                          mock.call.logout_iscsi(address, port, iqn),
                          mock.call.delete_iscsi(address, port, iqn),
                          mock.call.switch_pxe_config(pxe_config_path,
                                                      root_uuid),
                          mock.call.notify(address, 10000)]

        utils.deploy(address, port, iqn, lun, image_path, pxe_config_path,
                     root_mb, swap_mb, ephemeral_mb, ephemeral_format,
                     node_uuid)

        self.assertEqual(calls_expected, parent_mock.mock_calls)

    def test_deploy_preserve_ephemeral(self):
        """Check if all functions are called with right args."""
        address = '127.0.0.1'
        port = 3306
        iqn = 'iqn.xyz'
        lun = 1
        image_path = '/tmp/xyz/image'
        pxe_config_path = '/tmp/abc/pxeconfig'
        root_mb = 128
        swap_mb = 64
        ephemeral_mb = 256
        ephemeral_format = 'exttest'
        node_uuid = "12345678-1234-1234-1234-1234567890abcxyz"

        dev = '/dev/fake'
        ephemeral_part = '/dev/fake-part1'
        swap_part = '/dev/fake-part2'
        root_part = '/dev/fake-part3'
        root_uuid = '12345678-1234-1234-12345678-12345678abcdef'

        name_list = ['get_dev', 'get_image_mb', 'discovery', 'login_iscsi',
                     'logout_iscsi', 'delete_iscsi', 'make_partitions',
                     'is_block_device', 'dd', 'mkswap', 'block_uuid',
                     'switch_pxe_config', 'notify', 'mkfs_ephemeral',
                     'get_dev_block_size', 'has_partition_table']
        parent_mock = self._mock_calls(name_list)
        parent_mock.get_dev.return_value = dev
        parent_mock.get_image_mb.return_value = 1
        parent_mock.is_block_device.return_value = True
        parent_mock.block_uuid.return_value = root_uuid
        parent_mock.make_partitions.return_value = {'swap': swap_part,
                                                   'ephemeral': ephemeral_part,
                                                   'root': root_part}
        parent_mock.block_uuid.return_value = root_uuid
        parent_mock.has_partition_table.return_value = False
        calls_expected = [mock.call.get_dev(address, port, iqn, lun),
                          mock.call.get_image_mb(image_path),
                          mock.call.discovery(address, port),
                          mock.call.login_iscsi(address, port, iqn),
                          mock.call.has_partition_table(image_path),
                          mock.call.is_block_device(dev),
                          mock.call.make_partitions(dev, root_mb, swap_mb,
                                                    ephemeral_mb,
                                                    commit=False),
                          mock.call.is_block_device(root_part),
                          mock.call.is_block_device(swap_part),
                          mock.call.is_block_device(ephemeral_part),
                          mock.call.dd(image_path, root_part),
                          mock.call.mkswap(swap_part),
                          mock.call.block_uuid(root_part),
                          mock.call.logout_iscsi(address, port, iqn),
                          mock.call.delete_iscsi(address, port, iqn),
                          mock.call.switch_pxe_config(pxe_config_path,
                                                      root_uuid),
                          mock.call.notify(address, 10000)]

        utils.deploy(address, port, iqn, lun, image_path, pxe_config_path,
                     root_mb, swap_mb, ephemeral_mb, ephemeral_format,
                     node_uuid, preserve_ephemeral=True)
        self.assertEqual(calls_expected, parent_mock.mock_calls)
        self.assertFalse(parent_mock.mkfs_ephemeral.called)
        self.assertFalse(parent_mock.get_dev_block_size.called)

    def test_always_logout_and_delete_iscsi(self):
        """Check if logout_iscsi() and delete_iscsi() are called.

        Make sure that logout_iscsi() and delete_iscsi() are called once
        login_iscsi() is invoked.

        """
        address = '127.0.0.1'
        port = 3306
        iqn = 'iqn.xyz'
        lun = 1
        image_path = '/tmp/xyz/image'
        pxe_config_path = '/tmp/abc/pxeconfig'
        root_mb = 128
        swap_mb = 64
        ephemeral_mb = 256
        ephemeral_format = 'exttest'
        node_uuid = "12345678-1234-1234-1234-1234567890abcxyz"

        dev = '/dev/fake'

        class TestException(Exception):
            pass

        name_list = ['get_dev', 'get_image_mb', 'discovery', 'login_iscsi',
                     'logout_iscsi', 'delete_iscsi', 'work_on_disk',
                     'has_partition_table']
        patch_list = [mock.patch.object(utils, name) for name in name_list]
        mock_list = [patcher.start() for patcher in patch_list]
        for patcher in patch_list:
            self.addCleanup(patcher.stop)

        parent_mock = mock.MagicMock()
        for mocker, name in zip(mock_list, name_list):
            parent_mock.attach_mock(mocker, name)

        parent_mock.get_dev.return_value = dev
        parent_mock.get_image_mb.return_value = 1
        parent_mock.work_on_disk.side_effect = TestException
        parent_mock.has_partition_table.return_value = False
        calls_expected = [mock.call.get_dev(address, port, iqn, lun),
                          mock.call.get_image_mb(image_path),
                          mock.call.discovery(address, port),
                          mock.call.login_iscsi(address, port, iqn),
                          mock.call.has_partition_table(image_path),
                          mock.call.work_on_disk(dev, root_mb, swap_mb,
                                                 ephemeral_mb,
                                                 ephemeral_format, image_path,
                                                 node_uuid, False),
                          mock.call.logout_iscsi(address, port, iqn),
                          mock.call.delete_iscsi(address, port, iqn)]

        self.assertRaises(TestException, utils.deploy,
                          address, port, iqn, lun, image_path,
                          pxe_config_path, root_mb, swap_mb, ephemeral_mb,
                          ephemeral_format, node_uuid)

        self.assertEqual(calls_expected, parent_mock.mock_calls)

    def test_deploy_disk_image(self):
        """Check loosely all functions are called with right args."""
        address = '127.0.0.1'
        port = 3306
        iqn = 'iqn.xyz'
        lun = 1
        image_path = '/tmp/xyz/image'
<<<<<<< HEAD
        node_uuid = "12345678-1234-1234-1234-1234567890abcxyz"

        dev = '/dev/fake'

        name_list = ['get_dev', 'discovery', 'login_iscsi', 'logout_iscsi',
                     'delete_iscsi', 'is_block_device', 'dd', 'notify']
        parent_mock = self._mock_calls(name_list)
        parent_mock.get_dev.return_value = dev
        parent_mock.is_block_device.return_value = True
        calls_expected = [mock.call.get_dev(address, port, iqn, lun),
                          mock.call.discovery(address, port),
                          mock.call.login_iscsi(address, port, iqn),
                          mock.call.is_block_device(dev),
                          mock.call.dd(image_path, dev),
                          mock.call.logout_iscsi(address, port, iqn),
                          mock.call.delete_iscsi(address, port, iqn),
                          mock.call.notify(address, 10000)]

        utils.deploy_disk_image(address, port, iqn, lun, image_path)
=======
        pxe_config_path = '/tmp/abc/pxeconfig'
        root_mb = 0
        swap_mb = 0
        ephemeral_mb = 0
        ephemeral_format = 'exttest'
        node_uuid = "12345678-1234-1234-1234-1234567890abcxyz"

        dev = '/dev/fake'
        root_part = '/dev/fake-part1'
        root_uuid = '12345678-1234-1234-12345678-12345678abcdef'

        name_list = ['get_dev', 'get_image_mb', 'discovery', 'login_iscsi',
                     'logout_iscsi','delete_iscsi', 'is_block_device', 'dd',
                     'notify', 'has_partition_table', 'get_root_partition',
                     'block_uuid', 'switch_pxe_config']
        parent_mock = self._mock_calls(name_list)
        parent_mock.get_dev.return_value = dev
        parent_mock.get_image_mb.return_value = 1
        parent_mock.is_block_device.return_value = True
        parent_mock.has_partition_table.return_value = True
        parent_mock.get_root_partition.return_value = root_part
        parent_mock.block_uuid.return_value = root_uuid
        calls_expected = [mock.call.get_dev(address, port, iqn, lun),
                          mock.call.get_image_mb(image_path),
                          mock.call.discovery(address, port),
                          mock.call.login_iscsi(address, port, iqn),
                          mock.call.has_partition_table(image_path),
                          mock.call.is_block_device(dev),
                          mock.call.dd(image_path, dev),
                          mock.call.get_root_partition(dev),
                          mock.call.block_uuid(root_part),
                          mock.call.logout_iscsi(address, port, iqn),
                          mock.call.delete_iscsi(address, port, iqn),
                          mock.call.switch_pxe_config(pxe_config_path,
                                                      root_uuid),
                          mock.call.notify(address, 10000)]

        utils.deploy(address, port, iqn, lun, image_path, pxe_config_path,
                     root_mb, swap_mb, ephemeral_mb, ephemeral_format,
                     node_uuid)
>>>>>>> 0fe968d4

        self.assertEqual(calls_expected, parent_mock.mock_calls)

    def test_deploy_disk_image_always_logout_and_delete_iscsi(self):
        """Check if logout_iscsi() and delete_iscsi() are called.

        Make sure that logout_iscsi() and delete_iscsi() are called once
        login_iscsi() is invoked.

        """
        address = '127.0.0.1'
        port = 3306
        iqn = 'iqn.xyz'
        lun = 1
        image_path = '/tmp/xyz/image'
<<<<<<< HEAD
=======
        pxe_config_path = '/tmp/abc/pxeconfig'
        root_mb = 128
        swap_mb = 64
        ephemeral_mb = 256
        ephemeral_format = 'exttest'
        node_uuid = "12345678-1234-1234-1234-1234567890abcxyz"
>>>>>>> 0fe968d4

        dev = '/dev/fake'

        class TestException(Exception):
            pass

        name_list = ['get_dev', 'discovery', 'login_iscsi', 'logout_iscsi',
<<<<<<< HEAD
                     'delete_iscsi', 'is_block_device', 'dd']
=======
                     'delete_iscsi', 'is_block_device', 'dd',
                     'has_partition_table', 'get_image_mb']
>>>>>>> 0fe968d4
        patch_list = [mock.patch.object(utils, name) for name in name_list]
        mock_list = [patcher.start() for patcher in patch_list]
        for patcher in patch_list:
            self.addCleanup(patcher.stop)

        parent_mock = mock.MagicMock()
        for mocker, name in zip(mock_list, name_list):
            parent_mock.attach_mock(mocker, name)

        parent_mock.get_dev.return_value = dev
<<<<<<< HEAD
        parent_mock.is_block_device.return_value = True
        parent_mock.dd.side_effect = TestException
        calls_expected = [mock.call.get_dev(address, port, iqn, lun),
                          mock.call.discovery(address, port),
                          mock.call.login_iscsi(address, port, iqn),
=======
        parent_mock.get_image_mb.return_value = 0
        parent_mock.is_block_device.return_value = True
        parent_mock.dd.side_effect = TestException
        parent_mock.has_partition_table.return_value = True
        calls_expected = [mock.call.get_dev(address, port, iqn, lun),
                          mock.call.get_image_mb(image_path),
                          mock.call.discovery(address, port),
                          mock.call.login_iscsi(address, port, iqn),
                          mock.call.has_partition_table(image_path),
>>>>>>> 0fe968d4
                          mock.call.is_block_device(dev),
                          mock.call.dd(image_path, dev),
                          mock.call.logout_iscsi(address, port, iqn),
                          mock.call.delete_iscsi(address, port, iqn)]

<<<<<<< HEAD
        self.assertRaises(TestException, utils.deploy_disk_image,
                          address, port, iqn, lun, image_path)
=======
        self.assertRaises(TestException, utils.deploy,
                          address, port, iqn, lun, image_path, pxe_config_path,
                          root_mb, swap_mb, ephemeral_mb, ephemeral_format,
                          node_uuid)
>>>>>>> 0fe968d4

        self.assertEqual(calls_expected, parent_mock.mock_calls)


class SwitchPxeConfigTestCase(tests_base.TestCase):
    def setUp(self):
        super(SwitchPxeConfigTestCase, self).setUp()
        (fd, self.fname) = tempfile.mkstemp()
        os.write(fd, _PXECONF_DEPLOY)
        os.close(fd)
        self.addCleanup(os.unlink, self.fname)

    def test_switch_pxe_config(self):
        utils.switch_pxe_config(self.fname,
                               '12345678-1234-1234-1234-1234567890abcdef')
        with open(self.fname, 'r') as f:
            pxeconf = f.read()
        self.assertEqual(_PXECONF_BOOT, pxeconf)


class OtherFunctionTestCase(tests_base.TestCase):
    def test_get_dev(self):
        expected = '/dev/disk/by-path/ip-1.2.3.4:5678-iscsi-iqn.fake-lun-9'
        actual = utils.get_dev('1.2.3.4', 5678, 'iqn.fake', 9)
        self.assertEqual(expected, actual)

    def test_get_image_mb(self):
        mb = 1024 * 1024
        size = None

        def fake_getsize(path):
            return size

        self.useFixture(fixtures.MonkeyPatch('os.path.getsize', fake_getsize))
        size = 0
        self.assertEqual(0, utils.get_image_mb('x'))
        size = 1
        self.assertEqual(1, utils.get_image_mb('x'))
        size = mb
        self.assertEqual(1, utils.get_image_mb('x'))
        size = mb + 1
        self.assertEqual(2, utils.get_image_mb('x'))


@mock.patch.object(disk_partitioner.DiskPartitioner, 'commit', lambda _: None)
class WorkOnDiskTestCase(tests_base.TestCase):

    def setUp(self):
        super(WorkOnDiskTestCase, self).setUp()
        self.image_path = '/tmp/xyz/image'
        self.root_mb = 128
        self.swap_mb = 64
        self.ephemeral_mb = 0
        self.ephemeral_format = None
        self.dev = '/dev/fake'
        self.swap_part = '/dev/fake-part1'
        self.root_part = '/dev/fake-part2'

        self.mock_ibd = mock.patch.object(utils, 'is_block_device').start()
        self.mock_mp = mock.patch.object(utils, 'make_partitions').start()
        self.addCleanup(self.mock_ibd.stop)
        self.addCleanup(self.mock_mp.stop)
        self.mock_remlbl = mock.patch.object(utils,
                                             'destroy_disk_metadata').start()
        self.addCleanup(self.mock_remlbl.stop)
        self.mock_mp.return_value = {'swap': self.swap_part,
                                     'root': self.root_part}

    def test_no_parent_device(self):
        self.mock_ibd.return_value = False
        self.assertRaises(exception.InstanceDeployFailure,
                          utils.work_on_disk, self.dev, self.root_mb,
                          self.swap_mb, self.ephemeral_mb,
                          self.ephemeral_format, self.image_path, False)
        self.mock_ibd.assert_called_once_with(self.dev)
        self.assertFalse(self.mock_mp.called,
                         "make_partitions mock was unexpectedly called.")

    def test_no_root_partition(self):
        self.mock_ibd.side_effect = [True, False]
        calls = [mock.call(self.dev),
                 mock.call(self.root_part)]
        self.assertRaises(exception.InstanceDeployFailure,
                          utils.work_on_disk, self.dev, self.root_mb,
                          self.swap_mb, self.ephemeral_mb,
                          self.ephemeral_format, self.image_path, False)
        self.assertEqual(self.mock_ibd.call_args_list, calls)
        self.mock_mp.assert_called_once_with(self.dev, self.root_mb,
                                             self.swap_mb, self.ephemeral_mb,
                                             commit=True)

    def test_no_swap_partition(self):
        self.mock_ibd.side_effect = [True, True, False]
        calls = [mock.call(self.dev),
                 mock.call(self.root_part),
                 mock.call(self.swap_part)]
        self.assertRaises(exception.InstanceDeployFailure,
                          utils.work_on_disk, self.dev, self.root_mb,
                          self.swap_mb, self.ephemeral_mb,
                          self.ephemeral_format, self.image_path, False)
        self.assertEqual(self.mock_ibd.call_args_list, calls)
        self.mock_mp.assert_called_once_with(self.dev, self.root_mb,
                                             self.swap_mb, self.ephemeral_mb,
                                             commit=True)

    def test_no_ephemeral_partition(self):
        ephemeral_part = '/dev/fake-part1'
        swap_part = '/dev/fake-part2'
        root_part = '/dev/fake-part3'
        ephemeral_mb = 256
        ephemeral_format = 'exttest'

        self.mock_mp.return_value = {'ephemeral': ephemeral_part,
                                     'swap': swap_part,
                                     'root': root_part}
        self.mock_ibd.side_effect = [True, True, True, False]
        calls = [mock.call(self.dev),
                 mock.call(root_part),
                 mock.call(swap_part),
                 mock.call(ephemeral_part)]
        self.assertRaises(exception.InstanceDeployFailure,
                          utils.work_on_disk, self.dev, self.root_mb,
                          self.swap_mb, ephemeral_mb, ephemeral_format,
                          self.image_path, False)
        self.assertEqual(self.mock_ibd.call_args_list, calls)
        self.mock_mp.assert_called_once_with(self.dev, self.root_mb,
                                             self.swap_mb, ephemeral_mb,
                                             commit=True)


@mock.patch.object(time, 'sleep', lambda _: None)
@mock.patch.object(common_utils, 'execute')
class MakePartitionsTestCase(tests_base.TestCase):

    def setUp(self):
        super(MakePartitionsTestCase, self).setUp()
        self.dev = 'fake-dev'
        self.root_mb = 1024
        self.swap_mb = 512
        self.ephemeral_mb = 0
        self.parted_static_cmd = ['parted', '-a', 'optimal', '-s', self.dev,
                                  '--', 'unit', 'MiB', 'mklabel', 'msdos']

    def test_make_partitions(self, mock_exc):
        expected_mkpart = ['mkpart', 'primary', 'linux-swap', '1', '513',
                           'mkpart', 'primary', '', '513', '1537']
        cmd = self.parted_static_cmd + expected_mkpart
        utils.make_partitions(self.dev, self.root_mb, self.swap_mb,
                              self.ephemeral_mb)
        mock_exc.assert_called_once_with(*cmd, run_as_root=True,
                                         check_exit_code=[0])

    def test_make_partitions_with_ephemeral(self, mock_exc):
        self.ephemeral_mb = 2048
        expected_mkpart = ['mkpart', 'primary', '', '1', '2049',
                           'mkpart', 'primary', 'linux-swap', '2049', '2561',
                           'mkpart', 'primary', '', '2561', '3585']
        cmd = self.parted_static_cmd + expected_mkpart
        utils.make_partitions(self.dev, self.root_mb, self.swap_mb,
                              self.ephemeral_mb)
        mock_exc.assert_called_once_with(*cmd, run_as_root=True,
                                         check_exit_code=[0])


@mock.patch.object(utils, 'get_dev_block_size')
@mock.patch.object(common_utils, 'execute')
class DestroyMetaDataTestCase(tests_base.TestCase):

    def setUp(self):
        super(DestroyMetaDataTestCase, self).setUp()
        self.dev = 'fake-dev'
        self.node_uuid = "12345678-1234-1234-1234-1234567890abcxyz"

    def test_destroy_disk_metadata(self, mock_exec, mock_gz):
        mock_gz.return_value = 64
        expected_calls = [mock.call('dd', 'if=/dev/zero', 'of=fake-dev',
                                    'bs=512', 'count=36', run_as_root=True,
                                    check_exit_code=[0]),
                          mock.call('dd', 'if=/dev/zero', 'of=fake-dev',
                                    'bs=512', 'count=36', 'seek=28',
                                    run_as_root=True,
                                    check_exit_code=[0])]
        utils.destroy_disk_metadata(self.dev, self.node_uuid)
        mock_exec.assert_has_calls(expected_calls)
        self.assertTrue(mock_gz.called)

    def test_destroy_disk_metadata_get_dev_size_fail(self, mock_exec, mock_gz):
        mock_gz.side_effect = processutils.ProcessExecutionError

        expected_call = [mock.call('dd', 'if=/dev/zero', 'of=fake-dev',
                            'bs=512', 'count=36', run_as_root=True,
                            check_exit_code=[0])]
        self.assertRaises(processutils.ProcessExecutionError,
                          utils.destroy_disk_metadata,
                          self.dev,
                          self.node_uuid)
        mock_exec.assert_has_calls(expected_call)

    def test_destroy_disk_metadata_dd_fail(self, mock_exec, mock_gz):
        mock_exec.side_effect = processutils.ProcessExecutionError

        expected_call = [mock.call('dd', 'if=/dev/zero', 'of=fake-dev',
                            'bs=512', 'count=36', run_as_root=True,
                            check_exit_code=[0])]
        self.assertRaises(processutils.ProcessExecutionError,
                          utils.destroy_disk_metadata,
                          self.dev,
                          self.node_uuid)
        mock_exec.assert_has_calls(expected_call)
        self.assertFalse(mock_gz.called)


@mock.patch.object(common_utils, 'execute')
class GetDeviceBlockSizeTestCase(tests_base.TestCase):

    def setUp(self):
        super(GetDeviceBlockSizeTestCase, self).setUp()
        self.dev = 'fake-dev'
        self.node_uuid = "12345678-1234-1234-1234-1234567890abcxyz"

    def test_get_dev_block_size(self, mock_exec):
        mock_exec.return_value = ("64", "")
        expected_call = [mock.call('blockdev', '--getsz', self.dev,
                                     run_as_root=True, check_exit_code=[0])]
        utils.get_dev_block_size(self.dev)
        mock_exec.assert_has_calls(expected_call)


@mock.patch.object(utils, 'is_block_device', lambda d: True)
@mock.patch.object(utils, 'block_uuid', lambda p: 'uuid')
@mock.patch.object(utils, 'dd', lambda *_: None)
@mock.patch.object(common_utils, 'mkfs', lambda *_: None)
# TODO(dtantsur): remove once https://review.openstack.org/90126 lands
@mock.patch.object(time, 'sleep', lambda *_: None)
# NOTE(dtantsur): destroy_disk_metadata resets file size, disabling it
@mock.patch.object(utils, 'destroy_disk_metadata', lambda *_: None)
class RealFilePartitioningTestCase(tests_base.TestCase):
    """This test applies some real-world partitioning scenario to a file.

    This test covers the whole partitioning, mocking everything not possible
    on a file. That helps us assure, that we do all partitioning math properly
    and also conducts integration testing of DiskPartitioner.
    """

    def setUp(self):
        super(RealFilePartitioningTestCase, self).setUp()
        # NOTE(dtantsur): no parted utility on gate-ironic-python26
        try:
            common_utils.execute('parted', '--version')
        except OSError as exc:
            self.skipTest('parted utility was not found: %s' % exc)
        self.file = tempfile.NamedTemporaryFile()
        self.addCleanup(lambda: self.file.close())
        # NOTE(dtantsur): 20 MiB file with zeros
        common_utils.execute('dd', 'if=/dev/zero', 'of=%s' % self.file.name,
                             'bs=1', 'count=0', 'seek=20MiB')

    @staticmethod
    def _run_without_root(func, *args, **kwargs):
        """Make sure root is not required when using utils.execute."""
        real_execute = common_utils.execute

        def fake_execute(*cmd, **kwargs):
            kwargs['run_as_root'] = False
            return real_execute(*cmd, **kwargs)

        with mock.patch.object(common_utils, 'execute', fake_execute):
            return func(*args, **kwargs)

    def test_different_sizes(self):
        # NOTE(dtantsur): Keep this list in order with expected partitioning
        fields = ['ephemeral_mb', 'swap_mb', 'root_mb']
        variants = itertools.product([0, 1, 5], repeat=3)
        for variant in variants:
            if variant == (0, 0, 0):
                continue
            kwargs = dict(zip(fields, variant))
            self._run_without_root(utils.work_on_disk, self.file.name,
                                   ephemeral_format='ext4', node_uuid='',
                                   image_path='path', **kwargs)
            part_table = self._run_without_root(
                disk_partitioner.list_partitions, self.file.name)
            for part, expected_size in zip(part_table, filter(None, variant)):
                self.assertEqual(expected_size, part['size'],
                                 "comparison failed for %s" % list(variant))

    def test_whole_disk(self):
        # 6 MiB ephemeral + 3 MiB swap + 9 MiB root + 1 MiB for MBR
        # + 1 MiB MAGIC == 20 MiB whole disk
        # TODO(dtantsur): figure out why we need 'magic' 1 more MiB
        # and why the is different on Ubuntu and Fedora (see below)
        self._run_without_root(utils.work_on_disk, self.file.name,
                               root_mb=9, ephemeral_mb=6, swap_mb=3,
                               ephemeral_format='ext4', node_uuid='',
                               image_path='path')
        part_table = self._run_without_root(
            disk_partitioner.list_partitions, self.file.name)
        sizes = [part['size'] for part in part_table]
        # NOTE(dtantsur): parted in Ubuntu 12.04 will occupy the last MiB,
        # parted in Fedora 20 won't - thus two possible variants for last part
        self.assertEqual([6, 3], sizes[:2],
                         "unexpected partitioning %s" % part_table)
        self.assertIn(sizes[2], (9, 10))<|MERGE_RESOLUTION|>--- conflicted
+++ resolved
@@ -383,27 +383,6 @@
         iqn = 'iqn.xyz'
         lun = 1
         image_path = '/tmp/xyz/image'
-<<<<<<< HEAD
-        node_uuid = "12345678-1234-1234-1234-1234567890abcxyz"
-
-        dev = '/dev/fake'
-
-        name_list = ['get_dev', 'discovery', 'login_iscsi', 'logout_iscsi',
-                     'delete_iscsi', 'is_block_device', 'dd', 'notify']
-        parent_mock = self._mock_calls(name_list)
-        parent_mock.get_dev.return_value = dev
-        parent_mock.is_block_device.return_value = True
-        calls_expected = [mock.call.get_dev(address, port, iqn, lun),
-                          mock.call.discovery(address, port),
-                          mock.call.login_iscsi(address, port, iqn),
-                          mock.call.is_block_device(dev),
-                          mock.call.dd(image_path, dev),
-                          mock.call.logout_iscsi(address, port, iqn),
-                          mock.call.delete_iscsi(address, port, iqn),
-                          mock.call.notify(address, 10000)]
-
-        utils.deploy_disk_image(address, port, iqn, lun, image_path)
-=======
         pxe_config_path = '/tmp/abc/pxeconfig'
         root_mb = 0
         swap_mb = 0
@@ -444,7 +423,6 @@
         utils.deploy(address, port, iqn, lun, image_path, pxe_config_path,
                      root_mb, swap_mb, ephemeral_mb, ephemeral_format,
                      node_uuid)
->>>>>>> 0fe968d4
 
         self.assertEqual(calls_expected, parent_mock.mock_calls)
 
@@ -460,15 +438,12 @@
         iqn = 'iqn.xyz'
         lun = 1
         image_path = '/tmp/xyz/image'
-<<<<<<< HEAD
-=======
         pxe_config_path = '/tmp/abc/pxeconfig'
         root_mb = 128
         swap_mb = 64
         ephemeral_mb = 256
         ephemeral_format = 'exttest'
         node_uuid = "12345678-1234-1234-1234-1234567890abcxyz"
->>>>>>> 0fe968d4
 
         dev = '/dev/fake'
 
@@ -476,12 +451,8 @@
             pass
 
         name_list = ['get_dev', 'discovery', 'login_iscsi', 'logout_iscsi',
-<<<<<<< HEAD
-                     'delete_iscsi', 'is_block_device', 'dd']
-=======
                      'delete_iscsi', 'is_block_device', 'dd',
                      'has_partition_table', 'get_image_mb']
->>>>>>> 0fe968d4
         patch_list = [mock.patch.object(utils, name) for name in name_list]
         mock_list = [patcher.start() for patcher in patch_list]
         for patcher in patch_list:
@@ -492,13 +463,6 @@
             parent_mock.attach_mock(mocker, name)
 
         parent_mock.get_dev.return_value = dev
-<<<<<<< HEAD
-        parent_mock.is_block_device.return_value = True
-        parent_mock.dd.side_effect = TestException
-        calls_expected = [mock.call.get_dev(address, port, iqn, lun),
-                          mock.call.discovery(address, port),
-                          mock.call.login_iscsi(address, port, iqn),
-=======
         parent_mock.get_image_mb.return_value = 0
         parent_mock.is_block_device.return_value = True
         parent_mock.dd.side_effect = TestException
@@ -508,21 +472,15 @@
                           mock.call.discovery(address, port),
                           mock.call.login_iscsi(address, port, iqn),
                           mock.call.has_partition_table(image_path),
->>>>>>> 0fe968d4
                           mock.call.is_block_device(dev),
                           mock.call.dd(image_path, dev),
                           mock.call.logout_iscsi(address, port, iqn),
                           mock.call.delete_iscsi(address, port, iqn)]
 
-<<<<<<< HEAD
-        self.assertRaises(TestException, utils.deploy_disk_image,
-                          address, port, iqn, lun, image_path)
-=======
         self.assertRaises(TestException, utils.deploy,
                           address, port, iqn, lun, image_path, pxe_config_path,
                           root_mb, swap_mb, ephemeral_mb, ephemeral_format,
                           node_uuid)
->>>>>>> 0fe968d4
 
         self.assertEqual(calls_expected, parent_mock.mock_calls)
 
