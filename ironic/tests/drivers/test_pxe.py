# coding=utf-8

# Copyright 2013 Hewlett-Packard Development Company, L.P.
# All Rights Reserved.
#
#    Licensed under the Apache License, Version 2.0 (the "License"); you may
#    not use this file except in compliance with the License. You may obtain
#    a copy of the License at
#
#         http://www.apache.org/licenses/LICENSE-2.0
#
#    Unless required by applicable law or agreed to in writing, software
#    distributed under the License is distributed on an "AS IS" BASIS, WITHOUT
#    WARRANTIES OR CONDITIONS OF ANY KIND, either express or implied. See the
#    License for the specific language governing permissions and limitations
#    under the License.

"""Test class for PXE driver."""

import fixtures
import mock
import os
import tempfile

from oslo.config import cfg

from ironic.common import exception
from ironic.common.glance_service import base_image_service
from ironic.common import image_service
from ironic.common import keystone
from ironic.common import neutron
from ironic.common import states
from ironic.common import tftp
from ironic.common import utils
from ironic.conductor import task_manager
from ironic.conductor import utils as manager_utils
from ironic.db import api as dbapi
from ironic.drivers.modules import deploy_utils
from ironic.drivers.modules import pxe
from ironic.openstack.common import context
from ironic.openstack.common import fileutils
from ironic.openstack.common import jsonutils as json
from ironic.tests import base
from ironic.tests.conductor import utils as mgr_utils
from ironic.tests.db import base as db_base
from ironic.tests.db import utils as db_utils
from ironic.tests.objects import utils as obj_utils


CONF = cfg.CONF

INST_INFO_DICT = db_utils.get_test_pxe_instance_info()
DRV_INFO_DICT = db_utils.get_test_pxe_driver_info()


class PXEValidateParametersTestCase(base.TestCase):

    def setUp(self):
        super(PXEValidateParametersTestCase, self).setUp()
        self.context = context.get_admin_context()
        self.dbapi = dbapi.get_instance()

    def test__parse_deploy_info(self):
        # make sure we get back the expected things
        node = obj_utils.create_test_node(self.context,
                                          driver='fake_pxe',
                                          instance_info=INST_INFO_DICT,
                                          driver_info=DRV_INFO_DICT)
        info = pxe._parse_deploy_info(node)
        self.assertIsNotNone(info.get('deploy_ramdisk'))
        self.assertIsNotNone(info.get('deploy_kernel'))
        self.assertIsNotNone(info.get('image_source'))
        self.assertIsNotNone(info.get('root_gb'))
        self.assertEqual(0, info.get('ephemeral_gb'))

    def test__parse_driver_info_missing_deploy_kernel(self):
        # make sure error is raised when info is missing
        info = dict(DRV_INFO_DICT)
        del info['pxe_deploy_kernel']
        node = obj_utils.create_test_node(self.context, driver_info=info)
        self.assertRaises(exception.InvalidParameterValue,
                pxe._parse_driver_info,
                node)

    def test__parse_driver_info_missing_deploy_ramdisk(self):
        # make sure error is raised when info is missing
        info = dict(DRV_INFO_DICT)
        del info['pxe_deploy_ramdisk']
        node = obj_utils.create_test_node(self.context, driver_info=info)
        self.assertRaises(exception.InvalidParameterValue,
                pxe._parse_driver_info,
                node)

    def test__parse_driver_info_good(self):
        # make sure we get back the expected things
        node = obj_utils.create_test_node(self.context,
                                          driver='fake_pxe',
                                          driver_info=DRV_INFO_DICT)
        info = pxe._parse_driver_info(node)
        self.assertIsNotNone(info.get('deploy_ramdisk'))
        self.assertIsNotNone(info.get('deploy_kernel'))

    def test__parse_instance_info_good(self):
        # make sure we get back the expected things
        node = obj_utils.create_test_node(self.context,
                                          driver='fake_pxe',
                                          instance_info=INST_INFO_DICT)
        info = pxe._parse_instance_info(node)
        self.assertIsNotNone(info.get('image_source'))
        self.assertIsNotNone(info.get('root_gb'))
        self.assertEqual(0, info.get('ephemeral_gb'))

    def test__parse_instance_info_missing_instance_source(self):
        # make sure error is raised when info is missing
        info = dict(INST_INFO_DICT)
        del info['image_source']
        node = obj_utils.create_test_node(self.context, instance_info=info)
        self.assertRaises(exception.InvalidParameterValue,
                pxe._parse_instance_info,
                node)

    def test__parse_instance_info_missing_root_gb(self):
        # make sure error is raised when info is missing
        info = dict(INST_INFO_DICT)
        del info['root_gb']
        node = obj_utils.create_test_node(self.context, instance_info=info)
        self.assertRaises(exception.InvalidParameterValue,
                pxe._parse_instance_info,
                node)

    def test__parse_instance_info_invalid_root_gb(self):
        info = dict(INST_INFO_DICT)
        info['root_gb'] = 'foobar'
        node = obj_utils.create_test_node(self.context, instance_info=info)
        self.assertRaises(exception.InvalidParameterValue,
                pxe._parse_instance_info,
                node)

    def test__parse_instance_info_valid_ephemeral_gb(self):
        ephemeral_gb = 10
        ephemeral_fmt = 'test-fmt'
        info = dict(INST_INFO_DICT)
        info['ephemeral_gb'] = ephemeral_gb
        info['ephemeral_format'] = ephemeral_fmt
        node = obj_utils.create_test_node(self.context, instance_info=info)
        data = pxe._parse_instance_info(node)
        self.assertEqual(ephemeral_gb, data.get('ephemeral_gb'))
        self.assertEqual(ephemeral_fmt, data.get('ephemeral_format'))

    def test__parse_instance_info_invalid_ephemeral_gb(self):
        info = dict(INST_INFO_DICT)
        info['ephemeral_gb'] = 'foobar'
        info['ephemeral_format'] = 'exttest'
        node = obj_utils.create_test_node(self.context, instance_info=info)
        self.assertRaises(exception.InvalidParameterValue,
                pxe._parse_instance_info,
                node)

    def test__parse_instance_info_valid_ephemeral_missing_format(self):
        ephemeral_gb = 10
        ephemeral_fmt = 'test-fmt'
        info = dict(INST_INFO_DICT)
        info['ephemeral_gb'] = ephemeral_gb
        info['ephemeral_format'] = None
        self.config(default_ephemeral_format=ephemeral_fmt, group='pxe')
        node = obj_utils.create_test_node(self.context, instance_info=info)
        instance_info = pxe._parse_instance_info(node)
        self.assertEqual(ephemeral_fmt, instance_info['ephemeral_format'])

    def test__parse_instance_info_valid_preserve_ephemeral_true(self):
        info = dict(INST_INFO_DICT)
        for _id, opt in enumerate(['true', 'TRUE', 'True', 't',
                                   'on', 'yes', 'y', '1']):
            info['preserve_ephemeral'] = opt
            node = obj_utils.create_test_node(self.context, id=_id,
                                              uuid=utils.generate_uuid(),
                                              instance_info=info)
            data = pxe._parse_instance_info(node)
            self.assertTrue(data.get('preserve_ephemeral'))

    def test__parse_instance_info_valid_preserve_ephemeral_false(self):
        info = dict(INST_INFO_DICT)
        for _id, opt in enumerate(['false', 'FALSE', 'False', 'f',
                                   'off', 'no', 'n', '0']):
            info['preserve_ephemeral'] = opt
            node = obj_utils.create_test_node(self.context, id=_id,
                                              uuid=utils.generate_uuid(),
                                              instance_info=info)
            data = pxe._parse_instance_info(node)
            self.assertFalse(data.get('preserve_ephemeral'))

    def test__parse_instance_info_invalid_preserve_ephemeral(self):
        info = dict(INST_INFO_DICT)
        info['preserve_ephemeral'] = 'foobar'
        node = obj_utils.create_test_node(self.context, instance_info=info)
        self.assertRaises(exception.InvalidParameterValue,
                pxe._parse_instance_info,
                node)


class PXEPrivateMethodsTestCase(db_base.DbTestCase):

    def setUp(self):
        super(PXEPrivateMethodsTestCase, self).setUp()
        n = {
              'driver': 'fake_pxe',
              'instance_info': INST_INFO_DICT,
              'driver_info': DRV_INFO_DICT,
        }
        mgr_utils.mock_the_extension_manager(driver="fake_pxe")
        self.dbapi = dbapi.get_instance()
        self.context = context.get_admin_context()
        self.node = obj_utils.create_test_node(self.context, **n)

    def _create_test_port(self, **kwargs):
        p = db_utils.get_test_port(**kwargs)
        return self.dbapi.create_port(p)

    @mock.patch.object(base_image_service.BaseImageService, '_show')
    def test__get_tftp_image_info(self, show_mock):
        properties = {'properties': {u'kernel_id': u'instance_kernel_uuid',
                     u'ramdisk_id': u'instance_ramdisk_uuid'}}

        expected_info = {'ramdisk':
                         ('instance_ramdisk_uuid',
                          os.path.join(CONF.tftp.tftp_root,
                                       self.node.uuid,
                                       'ramdisk')),
                         'kernel':
                         ('instance_kernel_uuid',
                          os.path.join(CONF.tftp.tftp_root,
                                       self.node.uuid,
                                       'kernel')),
                         'deploy_ramdisk':
                         ('deploy_ramdisk_uuid',
                           os.path.join(CONF.tftp.tftp_root,
                                        self.node.uuid,
                                        'deploy_ramdisk')),
                         'deploy_kernel':
                         ('deploy_kernel_uuid',
                          os.path.join(CONF.tftp.tftp_root,
                                       self.node.uuid,
                                       'deploy_kernel'))}
        show_mock.return_value = properties
        image_info = pxe._get_tftp_image_info(self.node, self.context)
        show_mock.assert_called_once_with('glance://image_uuid',
                                           method='get')
        self.assertEqual(expected_info, image_info)

        # test with saved info
        show_mock.reset_mock()
        image_info = pxe._get_tftp_image_info(self.node, self.context)
        self.assertEqual(expected_info, image_info)
        self.assertFalse(show_mock.called)
        self.assertEqual('instance_kernel_uuid',
                         self.node.instance_info.get('kernel'))
        self.assertEqual('instance_ramdisk_uuid',
                         self.node.instance_info.get('ramdisk'))

    @mock.patch.object(utils, 'random_alnum')
    @mock.patch.object(tftp, 'build_pxe_config')
    def test_build_pxe_config_options(self, build_pxe_mock, random_alnum_mock):
        self.config(pxe_append_params='test_param', group='pxe')
        # NOTE: right '/' should be removed from url string
        self.config(api_url='http://192.168.122.184:6385/', group='conductor')
        pxe_template = 'pxe_config_template'
        self.config(pxe_config_template=pxe_template, group='pxe')

        fake_key = '0123456789ABCDEFGHIJKLMNOPQRSTUV'
        random_alnum_mock.return_value = fake_key

        expected_options = {
            'deployment_key': '0123456789ABCDEFGHIJKLMNOPQRSTUV',
            'ari_path': u'/tftpboot/1be26c0b-03f2-4d2e-ae87-c02d7f33c123/'
                        u'ramdisk',
            'deployment_iscsi_iqn': u'iqn-1be26c0b-03f2-4d2e-ae87-c02d7f33'
                                    u'c123',
            'deployment_ari_path': u'/tftpboot/1be26c0b-03f2-4d2e-ae87-c02d7'
                                   u'f33c123/deploy_ramdisk',
            'pxe_append_params': 'test_param',
            'aki_path': u'/tftpboot/1be26c0b-03f2-4d2e-ae87-c02d7f33c123/'
                        u'kernel',
            'deployment_id': u'1be26c0b-03f2-4d2e-ae87-c02d7f33c123',
            'ironic_api_url': 'http://192.168.122.184:6385',
            'deployment_aki_path': u'/tftpboot/1be26c0b-03f2-4d2e-ae87-'
                                   u'c02d7f33c123/deploy_kernel'
        }
        image_info = {'deploy_kernel': ('deploy_kernel',
                                        os.path.join(CONF.tftp.tftp_root,
                                                     self.node.uuid,
                                                     'deploy_kernel')),
                      'deploy_ramdisk': ('deploy_ramdisk',
                                         os.path.join(CONF.tftp.tftp_root,
                                                      self.node.uuid,
                                                      'deploy_ramdisk')),
                      'kernel': ('kernel_id',
                                 os.path.join(CONF.tftp.tftp_root,
                                              self.node.uuid,
                                              'kernel')),
                      'ramdisk': ('ramdisk_id',
                                  os.path.join(CONF.tftp.tftp_root,
                                               self.node.uuid,
                                               'ramdisk'))
                      }
        options = pxe._build_pxe_config_options(self.node,
                                                image_info,
                                                self.context)
        self.assertEqual(expected_options, options)

        random_alnum_mock.assert_called_once_with(32)

        # test that deploy_key saved
        db_node = self.dbapi.get_node_by_uuid(self.node.uuid)
        db_key = db_node.instance_info.get('deploy_key')
        self.assertEqual(fake_key, db_key)

    def test__get_image_dir_path(self):
        self.assertEqual(os.path.join(CONF.pxe.images_path, self.node.uuid),
                         pxe._get_image_dir_path(self.node.uuid))

    def test__get_image_file_path(self):
        self.assertEqual(os.path.join(CONF.pxe.images_path,
                                      self.node.uuid,
                                      'disk'),
                         pxe._get_image_file_path(self.node.uuid))

    def test_get_token_file_path(self):
        node_uuid = self.node.uuid
        self.assertEqual('/tftpboot/token-' + node_uuid,
                         pxe._get_token_file_path(node_uuid))

    @mock.patch.object(pxe, '_fetch_images')
    def test__cache_tftp_images_master_path(self, mock_fetch_image):
        temp_dir = tempfile.mkdtemp()
        self.config(tftp_root=temp_dir, group='tftp')
        self.config(tftp_master_path=os.path.join(temp_dir,
                                                  'tftp_master_path'),
                    group='pxe')
        image_path = os.path.join(temp_dir, self.node.uuid,
                                  'deploy_kernel')
        image_info = {'deploy_kernel': ('deploy_kernel', image_path)}
        fileutils.ensure_tree(CONF.pxe.tftp_master_path)

        pxe._cache_tftp_images(None, self.node, image_info)

        mock_fetch_image.assert_called_once_with(None,
                                                 mock.ANY,
                                                 [('deploy_kernel',
                                                   image_path)])

    @mock.patch.object(pxe, '_fetch_images')
    def test__cache_instance_images_master_path(self, mock_fetch_image):
        temp_dir = tempfile.mkdtemp()
        self.config(images_path=temp_dir, group='pxe')
        self.config(instance_master_path=os.path.join(temp_dir,
                                                      'instance_master_path'),
                    group='pxe')
        fileutils.ensure_tree(CONF.pxe.instance_master_path)

        (uuid, image_path) = pxe._cache_instance_image(None,
                                                       self.node)
        mock_fetch_image.assert_called_once_with(None,
                                                 mock.ANY,
                                                 [(uuid, image_path)])
        self.assertEqual('glance://image_uuid', uuid)
        self.assertEqual(os.path.join(temp_dir,
                                      self.node.uuid,
                                      'disk'),
                         image_path)


@mock.patch.object(pxe, 'TFTPImageCache')
@mock.patch.object(pxe, 'InstanceImageCache')
@mock.patch.object(os, 'statvfs')
@mock.patch.object(image_service, 'Service')
class PXEPrivateFetchImagesTestCase(db_base.DbTestCase):

    def test_no_clean_up(self, mock_image_service, mock_statvfs,
                         mock_instance_cache, mock_tftp_cache):
        # Enough space found - no clean up
        mock_show = mock_image_service.return_value.show
        mock_show.return_value = dict(size=42)
        mock_statvfs.return_value = mock.Mock(f_frsize=1, f_bavail=1024)

        cache = mock.Mock(master_dir='master_dir')
        pxe._fetch_images(None, cache, [('uuid', 'path')])

        mock_show.assert_called_once_with('uuid')
        mock_statvfs.assert_called_once_with('master_dir')
        cache.fetch_image.assert_called_once_with('uuid', 'path', ctx=None)
        self.assertFalse(mock_instance_cache.return_value.clean_up.called)
        self.assertFalse(mock_tftp_cache.return_value.clean_up.called)

    @mock.patch.object(os, 'stat')
    def test_one_clean_up(self, mock_stat, mock_image_service, mock_statvfs,
                          mock_instance_cache, mock_tftp_cache):
        # Not enough space, instance cache clean up is enough
        mock_stat.return_value.st_dev = 1
        mock_show = mock_image_service.return_value.show
        mock_show.return_value = dict(size=42)
        mock_statvfs.side_effect = [
            mock.Mock(f_frsize=1, f_bavail=1),
            mock.Mock(f_frsize=1, f_bavail=1024)
        ]

        cache = mock.Mock(master_dir='master_dir')
        pxe._fetch_images(None, cache, [('uuid', 'path')])

        mock_show.assert_called_once_with('uuid')
        mock_statvfs.assert_called_with('master_dir')
        self.assertEqual(2, mock_statvfs.call_count)
        cache.fetch_image.assert_called_once_with('uuid', 'path', ctx=None)
        mock_instance_cache.return_value.clean_up.assert_called_once_with(
            amount=(42 * 2 - 1))
        self.assertFalse(mock_tftp_cache.return_value.clean_up.called)
        self.assertEqual(3, mock_stat.call_count)

    @mock.patch.object(os, 'stat')
    def test_clean_up_another_fs(self, mock_stat, mock_image_service,
                                 mock_statvfs, mock_instance_cache,
                                 mock_tftp_cache):
        # Not enough space, instance cache on another partition
        mock_stat.side_effect = [mock.Mock(st_dev=1),
                                 mock.Mock(st_dev=2),
                                 mock.Mock(st_dev=1)]
        mock_show = mock_image_service.return_value.show
        mock_show.return_value = dict(size=42)
        mock_statvfs.side_effect = [
            mock.Mock(f_frsize=1, f_bavail=1),
            mock.Mock(f_frsize=1, f_bavail=1024)
        ]

        cache = mock.Mock(master_dir='master_dir')
        pxe._fetch_images(None, cache, [('uuid', 'path')])

        mock_show.assert_called_once_with('uuid')
        mock_statvfs.assert_called_with('master_dir')
        self.assertEqual(2, mock_statvfs.call_count)
        cache.fetch_image.assert_called_once_with('uuid', 'path', ctx=None)
        mock_tftp_cache.return_value.clean_up.assert_called_once_with(
            amount=(42 * 2 - 1))
        self.assertFalse(mock_instance_cache.return_value.clean_up.called)
        self.assertEqual(3, mock_stat.call_count)

    @mock.patch.object(os, 'stat')
    def test_both_clean_up(self, mock_stat, mock_image_service, mock_statvfs,
                           mock_instance_cache, mock_tftp_cache):
        # Not enough space, clean up of both caches required
        mock_stat.return_value.st_dev = 1
        mock_show = mock_image_service.return_value.show
        mock_show.return_value = dict(size=42)
        mock_statvfs.side_effect = [
            mock.Mock(f_frsize=1, f_bavail=1),
            mock.Mock(f_frsize=1, f_bavail=2),
            mock.Mock(f_frsize=1, f_bavail=1024)
        ]

        cache = mock.Mock(master_dir='master_dir')
        pxe._fetch_images(None, cache, [('uuid', 'path')])

        mock_show.assert_called_once_with('uuid')
        mock_statvfs.assert_called_with('master_dir')
        self.assertEqual(3, mock_statvfs.call_count)
        cache.fetch_image.assert_called_once_with('uuid', 'path', ctx=None)
        mock_instance_cache.return_value.clean_up.assert_called_once_with(
            amount=(42 * 2 - 1))
        mock_tftp_cache.return_value.clean_up.assert_called_once_with(
            amount=(42 * 2 - 2))
        self.assertEqual(3, mock_stat.call_count)

    @mock.patch.object(os, 'stat')
    def test_clean_up_fail(self, mock_stat, mock_image_service, mock_statvfs,
                           mock_instance_cache, mock_tftp_cache):
        # Not enough space even after cleaning both caches - failure
        mock_stat.return_value.st_dev = 1
        mock_show = mock_image_service.return_value.show
        mock_show.return_value = dict(size=42)
        mock_statvfs.return_value = mock.Mock(f_frsize=1, f_bavail=1)

        cache = mock.Mock(master_dir='master_dir')
        self.assertRaises(exception.InstanceDeployFailure, pxe._fetch_images,
                          None, cache, [('uuid', 'path')])

        mock_show.assert_called_once_with('uuid')
        mock_statvfs.assert_called_with('master_dir')
        self.assertEqual(3, mock_statvfs.call_count)
        self.assertFalse(cache.return_value.fetch_image.called)
        mock_instance_cache.return_value.clean_up.assert_called_once_with(
            amount=(42 * 2 - 1))
        mock_tftp_cache.return_value.clean_up.assert_called_once_with(
            amount=(42 * 2 - 1))
        self.assertEqual(3, mock_stat.call_count)


class PXEDriverTestCase(db_base.DbTestCase):

    def setUp(self):
        super(PXEDriverTestCase, self).setUp()
        self.context = context.get_admin_context()
        self.context.auth_token = '4562138218392831'
        self.temp_dir = tempfile.mkdtemp()
        self.config(tftp_root=self.temp_dir, group='tftp')
        self.temp_dir = tempfile.mkdtemp()
        self.config(images_path=self.temp_dir, group='pxe')
        mgr_utils.mock_the_extension_manager(driver="fake_pxe")
        instance_info = INST_INFO_DICT
        instance_info['deploy_key'] = 'fake-56789'
        self.node = obj_utils.create_test_node(self.context,
                                               driver='fake_pxe',
                                               instance_info=instance_info,
                                               driver_info=DRV_INFO_DICT)
        self.dbapi = dbapi.get_instance()
        self.port = self.dbapi.create_port(db_utils.get_test_port(
                                                         node_id=self.node.id))
        self.config(group='conductor', api_url='http://127.0.0.1:1234/')

    def _create_token_file(self):
        token_path = pxe._get_token_file_path(self.node.uuid)
        open(token_path, 'w').close()
        return token_path

    @mock.patch.object(base_image_service.BaseImageService, '_show')
    def test_validate_good(self, mock_glance):
        mock_glance.return_value = {'disk_format': 'ami',
                                    'properties': {'kernel_id': 'fake-kernel',
                                                   'ramdisk_id': 'fake-initr'}}
        with task_manager.acquire(self.context, self.node.uuid,
                                  shared=True) as task:
            task.driver.deploy.validate(task)

    def test_validate_fail(self):
        info = dict(INST_INFO_DICT)
        del info['image_source']
        self.node.instance_info = json.dumps(info)
        with task_manager.acquire(self.context, self.node.uuid,
                                  shared=True) as task:
            task.node['instance_info'] = json.dumps(info)
            self.assertRaises(exception.InvalidParameterValue,
                              task.driver.deploy.validate, task)

    def test_validate_fail_no_port(self):
        new_node = obj_utils.create_test_node(
                self.context,
                id=321, uuid='aaaaaaaa-bbbb-cccc-dddd-eeeeeeeeeeee',
                driver='fake_pxe', instance_info=INST_INFO_DICT,
                driver_info=DRV_INFO_DICT)
        with task_manager.acquire(self.context, new_node.uuid,
                                  shared=True) as task:
            self.assertRaises(exception.InvalidParameterValue,
                              task.driver.deploy.validate, task)

    @mock.patch.object(base_image_service.BaseImageService, '_show')
    @mock.patch.object(keystone, 'get_service_url')
    def test_validate_good_api_url_from_config_file(self, mock_ks,
                                                    mock_glance):
        mock_glance.return_value = {'disk_format': 'ami',
                                    'properties': {'kernel_id': 'fake-kernel',
                                                   'ramdisk_id': 'fake-initr'}}
        # not present in the keystone catalog
        mock_ks.side_effect = exception.CatalogFailure

        with task_manager.acquire(self.context, self.node.uuid,
                                  shared=True) as task:
            task.driver.deploy.validate(task)
            self.assertFalse(mock_ks.called)

    @mock.patch.object(base_image_service.BaseImageService, '_show')
    @mock.patch.object(keystone, 'get_service_url')
    def test_validate_good_api_url_from_keystone(self, mock_ks, mock_glance):
        mock_glance.return_value = {'disk_format': 'ami',
                                    'properties': {'kernel_id': 'fake-kernel',
                                                   'ramdisk_id': 'fake-initr'}}
        # present in the keystone catalog
        mock_ks.return_value = 'http://127.0.0.1:1234'
        # not present in the config file
        self.config(group='conductor', api_url=None)

        with task_manager.acquire(self.context, self.node.uuid,
                                  shared=True) as task:
            task.driver.deploy.validate(task)
            mock_ks.assert_called_once_with()

    @mock.patch.object(keystone, 'get_service_url')
    def test_validate_fail_no_api_url(self, mock_ks):
        # not present in the keystone catalog
        mock_ks.side_effect = exception.CatalogFailure
        # not present in the config file
        self.config(group='conductor', api_url=None)

        with task_manager.acquire(self.context, self.node.uuid,
                                  shared=True) as task:
            self.assertRaises(exception.InvalidParameterValue,
                              task.driver.deploy.validate, task)
            mock_ks.assert_called_once_with()

    @mock.patch.object(base_image_service.BaseImageService, '_show')
    def test_validate_fail_no_image_kernel_ramdisk_props(self, mock_glance):
        mock_glance.return_value = {'properties': {}, 'disk_format': 'ami'}
        with task_manager.acquire(self.context, self.node.uuid,
                                  shared=True) as task:
            self.assertRaises(exception.InvalidParameterValue,
                              task.driver.deploy.validate,
                              task)

    @mock.patch.object(base_image_service.BaseImageService, '_show')
    def test_validate_fail_if_iso(self, mock_glance):
        mock_glance.return_value = {'properties': {}, 'disk_format': 'iso'}
        with task_manager.acquire(self.context, self.node.uuid,
                                  shared=True) as task:
            self.assertRaises(exception.InvalidParameterValue,
                              task.driver.deploy.validate,
                              task)

    @mock.patch.object(base_image_service.BaseImageService, '_show')
    def test_validate_fail_if_ari(self, mock_glance):
        mock_glance.return_value = {'properties': {}, 'disk_format': 'ari'}
        with task_manager.acquire(self.context, self.node.uuid,
                                  shared=True) as task:
            self.assertRaises(exception.InvalidParameterValue,
                              task.driver.deploy.validate,
                              task)

    @mock.patch.object(base_image_service.BaseImageService, '_show')
    def test_validate_fail_if_aki(self, mock_glance):
        mock_glance.return_value = {'properties': {}, 'disk_format': 'aki'}
        with task_manager.acquire(self.context, self.node.uuid,
                                  shared=True) as task:
            self.assertRaises(exception.InvalidParameterValue,
                              task.driver.deploy.validate,
                              task)

    @mock.patch.object(base_image_service.BaseImageService, '_show')
    def test_validate_allow_no_image_kernel_ramdisk_props(self, mock_glance):
        mock_glance.return_value = {'properties': {}, 'disk_format': 'qcow2'}
        with task_manager.acquire(self.context, self.node.uuid,
                                  shared=True) as task:
            task.driver.deploy.validate(task)

    @mock.patch.object(base_image_service.BaseImageService, '_show')
    def test_validate_fail_glance_image_doesnt_exists(self, mock_glance):
        mock_glance.side_effect = exception.ImageNotFound('not found')
        with task_manager.acquire(self.context, self.node.uuid,
                                  shared=True) as task:
            self.assertRaises(exception.InvalidParameterValue,
                              task.driver.deploy.validate, task)

    @mock.patch.object(base_image_service.BaseImageService, '_show')
    def test_validate_fail_glance_conn_problem(self, mock_glance):
        exceptions = (exception.GlanceConnectionFailed('connection fail'),
                      exception.ImageNotAuthorized('not authorized'),
                      exception.Invalid('invalid'))
        mock_glance.side_effect = exceptions
        for exc in exceptions:
            with task_manager.acquire(self.context, self.node.uuid,
                                      shared=True) as task:
                self.assertRaises(exception.InvalidParameterValue,
                                  task.driver.deploy.validate, task)

    def test_vendor_passthru_validate_good(self):
        with task_manager.acquire(self.context, self.node.uuid,
                                  shared=True) as task:
            task.driver.vendor.validate(task, method='pass_deploy_info',
                                        address='123456', iqn='aaa-bbb',
                                        key='fake-56789')

    def test_vendor_passthru_validate_fail(self):
        with task_manager.acquire(self.context, self.node.uuid,
                                  shared=True) as task:
            self.assertRaises(exception.InvalidParameterValue,
                              task.driver.vendor.validate,
                              task, method='pass_deploy_info',
                              key='fake-56789')

    def test_vendor_passthru_validate_key_notmatch(self):
        with task_manager.acquire(self.context, self.node.uuid,
                                  shared=True) as task:
            self.assertRaises(exception.InvalidParameterValue,
                              task.driver.vendor.validate,
                              task, method='pass_deploy_info',
                              address='123456', iqn='aaa-bbb',
                              key='fake-12345')

    @mock.patch.object(pxe, '_get_tftp_image_info')
    @mock.patch.object(pxe, '_cache_tftp_images')
    @mock.patch.object(pxe, '_build_pxe_config_options')
    @mock.patch.object(tftp, 'create_pxe_config')
    def test_prepare(self, mock_pxe_config,
                     mock_build_pxe, mock_cache_tftp_images,
                     mock_tftp_img_info):
        mock_build_pxe.return_value = None
        mock_tftp_img_info.return_value = None
        mock_pxe_config.return_value = None
        mock_cache_tftp_images.return_value = None
        with task_manager.acquire(self.context, self.node.uuid) as task:
            task.driver.deploy.prepare(task)
            mock_tftp_img_info.assert_called_once_with(task.node,
                                                       self.context)
            mock_pxe_config.assert_called_once_with(
                task, None, CONF.pxe.pxe_config_template)
            mock_cache_tftp_images.assert_called_once_with(self.context,
                                                           task.node, None)

    @mock.patch.object(deploy_utils, 'get_image_mb')
    @mock.patch.object(pxe, '_get_image_file_path')
    @mock.patch.object(pxe, '_cache_instance_image')
    @mock.patch.object(neutron, 'update_neutron')
    @mock.patch.object(manager_utils, 'node_power_action')
    @mock.patch.object(manager_utils, 'node_set_boot_device')
    def test_deploy(self, mock_node_set_boot, mock_node_power_action,
                    mock_update_neutron, mock_cache_instance_image,
                    mock_get_image_file_path, mock_get_image_mb):
        fake_img_path = '/test/path/test.img'
        mock_get_image_file_path.return_value = fake_img_path
        mock_get_image_mb.return_value = 1

        with task_manager.acquire(self.context,
            self.node.uuid, shared=False) as task:
            state = task.driver.deploy.deploy(task)
            self.assertEqual(state, states.DEPLOYWAIT)
            mock_cache_instance_image.assert_called_once_with(
                self.context, task.node)
            mock_get_image_file_path.assert_called_once_with(task.node.uuid)
            mock_get_image_mb.assert_called_once_with(fake_img_path)
            mock_update_neutron.assert_called_once_with(
                task, CONF.pxe.pxe_bootfile_name)
            mock_node_set_boot.assert_called_once_with(task, 'pxe',
                                                       persistent=True)
            mock_node_power_action.assert_called_once_with(task, states.REBOOT)

            # ensure token file created
            t_path = pxe._get_token_file_path(self.node.uuid)
            token = open(t_path, 'r').read()
            self.assertEqual(self.context.auth_token, token)

    @mock.patch.object(deploy_utils, 'get_image_mb')
    @mock.patch.object(pxe, '_get_image_file_path')
    @mock.patch.object(pxe, '_cache_instance_image')
    def test_deploy_image_too_large(self, mock_cache_instance_image,
                                    mock_get_image_file_path,
                                    mock_get_image_mb):
        fake_img_path = '/test/path/test.img'
        mock_get_image_file_path.return_value = fake_img_path
        mock_get_image_mb.return_value = 999999

        with task_manager.acquire(self.context,
                                  self.node.uuid, shared=False) as task:
            self.assertRaises(exception.InstanceDeployFailure,
                task.driver.deploy.deploy, task)
            mock_cache_instance_image.assert_called_once_with(
                self.context, task.node)
            mock_get_image_file_path.assert_called_once_with(task.node.uuid)
            mock_get_image_mb.assert_called_once_with(fake_img_path)

    @mock.patch.object(manager_utils, 'node_power_action')
    def test_tear_down(self, node_power_mock):
        with task_manager.acquire(self.context,
                                  self.node.uuid) as task:
            state = task.driver.deploy.tear_down(task)
            self.assertEqual(states.DELETED, state)
            node_power_mock.assert_called_once_with(task, states.POWER_OFF)

    @mock.patch.object(neutron, 'update_neutron')
    def test_take_over(self, update_neutron_mock):
        with task_manager.acquire(
                self.context, self.node.uuid, shared=True) as task:
            task.driver.deploy.take_over(task)
            update_neutron_mock.assert_called_once_with(
                task, CONF.pxe.pxe_bootfile_name)

    @mock.patch.object(pxe, 'InstanceImageCache')
    def test_continue_deploy_good(self, mock_image_cache):
        token_path = self._create_token_file()
        self.node.power_state = states.POWER_ON
        self.node.provision_state = states.DEPLOYWAIT
        # add internal image info
        info = self.node.driver_info
        info['pxe_kernel'] = 'some-kernel-image-uuid'
        info['pxe_ramdisk'] = 'some-ramdisk-image-uuid'
        self.node.driver_info = info
        self.node.save()

        def fake_deploy(**kwargs):
            pass

        self.useFixture(fixtures.MonkeyPatch(
                'ironic.drivers.modules.deploy_utils.deploy',
                fake_deploy))

        with task_manager.acquire(self.context, self.node.uuid) as task:
            task.driver.vendor.vendor_passthru(
                    task, method='pass_deploy_info', address='123456',
                    iqn='aaa-bbb', key='fake-56789')
        self.node.refresh(self.context)
        self.assertEqual(states.ACTIVE, self.node.provision_state)
        self.assertEqual(states.POWER_ON, self.node.power_state)
        self.assertIsNone(self.node.last_error)
        self.assertFalse(os.path.exists(token_path))
        mock_image_cache.assert_called_once_with()
        mock_image_cache.return_value.clean_up.assert_called_once_with()

    @mock.patch.object(pxe, 'InstanceImageCache')
    def test_continue_deploy_disk_image_good(self, mock_image_cache):
        token_path = self._create_token_file()
        self.node.power_state = states.POWER_ON
        self.node.provision_state = states.DEPLOYWAIT
        # add internal image info
        info = self.node.driver_info
        info['pxe_kernel'] = None
        info['pxe_ramdisk'] = None
        self.node.driver_info = info
        self.node.save()

        def fake_deploy(**kwargs):
            pass

        self.useFixture(fixtures.MonkeyPatch(
<<<<<<< HEAD
            'ironic.drivers.modules.deploy_utils.deploy_disk_image',
=======
            'ironic.drivers.modules.deploy_utils.deploy',
>>>>>>> 0fe968d4
            fake_deploy))

        with task_manager.acquire(self.context, self.node.uuid) as task:
            task.driver.vendor.vendor_passthru(
                task, method='pass_deploy_info', address='123456',
                iqn='aaa-bbb', key='fake-56789')
        self.node.refresh(self.context)
        self.assertEqual(states.ACTIVE, self.node.provision_state)
        self.assertEqual(states.POWER_ON, self.node.power_state)
        self.assertIsNone(self.node.last_error)
        self.assertFalse(os.path.exists(token_path))
        mock_image_cache.assert_called_once_with()
        mock_image_cache.return_value.clean_up.assert_called_once_with()


    @mock.patch.object(pxe, 'InstanceImageCache')
    def test_continue_deploy_fail(self, mock_image_cache):
        token_path = self._create_token_file()
        self.node.power_state = states.POWER_ON
        self.node.provision_state = states.DEPLOYWAIT
        # add internal image info
        info = self.node.driver_info
        info['pxe_kernel'] = 'some-kernel-image-uuid'
        info['pxe_ramdisk'] = 'some-ramdisk-image-uuid'
        self.node.driver_info = info
        self.node.save()

        def fake_deploy(**kwargs):
            raise exception.InstanceDeployFailure("test deploy error")

        self.useFixture(fixtures.MonkeyPatch(
                'ironic.drivers.modules.deploy_utils.deploy',
                fake_deploy))

        with task_manager.acquire(self.context, self.node.uuid) as task:
            task.driver.vendor.vendor_passthru(
                    task, method='pass_deploy_info', address='123456',
                    iqn='aaa-bbb', key='fake-56789')
        self.node.refresh(self.context)
        self.assertEqual(states.DEPLOYFAIL, self.node.provision_state)
        self.assertEqual(states.POWER_OFF, self.node.power_state)
        self.assertIsNotNone(self.node.last_error)
        self.assertFalse(os.path.exists(token_path))
        mock_image_cache.assert_called_once_with()
        mock_image_cache.return_value.clean_up.assert_called_once_with()

    @mock.patch.object(pxe, 'InstanceImageCache')
    def test_continue_deploy_disk_image_fail(self, mock_image_cache):
        token_path = self._create_token_file()
        self.node.power_state = states.POWER_ON
        self.node.provision_state = states.DEPLOYWAIT
        # add internal image info
        info = self.node.driver_info
        info['pxe_kernel'] = None
        info['pxe_ramdisk'] = None
        self.node.driver_info = info
        self.node.save()

        def fake_deploy(**kwargs):
            raise exception.InstanceDeployFailure("test deploy error")

        self.useFixture(fixtures.MonkeyPatch(
            'ironic.drivers.modules.deploy_utils.deploy_disk_image',
            fake_deploy))

        with task_manager.acquire(self.context, self.node.uuid) as task:
            task.driver.vendor.vendor_passthru(
                task, method='pass_deploy_info', address='123456',
                iqn='aaa-bbb', key='fake-56789')
        self.node.refresh(self.context)
        self.assertEqual(states.DEPLOYFAIL, self.node.provision_state)
        self.assertEqual(states.POWER_OFF, self.node.power_state)
        self.assertIsNotNone(self.node.last_error)
        self.assertFalse(os.path.exists(token_path))
        mock_image_cache.assert_called_once_with()
        mock_image_cache.return_value.clean_up.assert_called_once_with()

    @mock.patch.object(pxe, 'InstanceImageCache')
    def test_continue_deploy_ramdisk_fails(self, mock_image_cache):
        token_path = self._create_token_file()
        self.node.power_state = states.POWER_ON
        self.node.provision_state = states.DEPLOYWAIT
        self.node.save()

        def fake_deploy(**kwargs):
            pass

        self.useFixture(fixtures.MonkeyPatch(
                'ironic.drivers.modules.deploy_utils.deploy',
                fake_deploy))

        with task_manager.acquire(self.context, self.node.uuid) as task:
            task.driver.vendor.vendor_passthru(
                    task, method='pass_deploy_info', address='123456',
                    iqn='aaa-bbb', key='fake-56789',
                    error='test ramdisk error')
        self.node.refresh(self.context)
        self.assertEqual(states.DEPLOYFAIL, self.node.provision_state)
        self.assertEqual(states.POWER_OFF, self.node.power_state)
        self.assertIsNotNone(self.node.last_error)
        self.assertFalse(os.path.exists(token_path))
        mock_image_cache.assert_called_once_with()
        mock_image_cache.return_value.clean_up.assert_called_once_with()

    def test_continue_deploy_invalid(self):
        self.node.power_state = states.POWER_ON
        self.node.provision_state = 'FAKE'
        self.node.save()

        with task_manager.acquire(self.context, self.node.uuid) as task:
            task.driver.vendor.vendor_passthru(
                    task, method='pass_deploy_info', address='123456',
                    iqn='aaa-bbb', key='fake-56789',
                    error='test ramdisk error')
        self.node.refresh(self.context)
        self.assertEqual('FAKE', self.node.provision_state)
        self.assertEqual(states.POWER_ON, self.node.power_state)

    def test_lock_elevated(self):
        with task_manager.acquire(self.context, self.node.uuid) as task:
            with mock.patch.object(task.driver.vendor, '_continue_deploy') \
                    as _continue_deploy_mock:
                task.driver.vendor.vendor_passthru(task,
                    method='pass_deploy_info', address='123456', iqn='aaa-bbb',
                    key='fake-56789')
                # lock elevated w/o exception
                self.assertEqual(1, _continue_deploy_mock.call_count,
                            "_continue_deploy was not called once.")

    @mock.patch.object(pxe, '_get_tftp_image_info')
    def clean_up_config(self, get_tftp_image_info_mock, master=None):
        temp_dir = tempfile.mkdtemp()
        self.config(tftp_root=temp_dir, group='tftp')
        tftp_master_dir = os.path.join(CONF.tftp.tftp_root,
                                       'tftp_master')
        self.config(tftp_master_path=tftp_master_dir, group='pxe')
        os.makedirs(tftp_master_dir)

        instance_master_dir = os.path.join(CONF.pxe.images_path,
                                           'instance_master')
        self.config(instance_master_path=instance_master_dir,
                    group='pxe')
        os.makedirs(instance_master_dir)

        ports = []
        ports.append(
            self.dbapi.create_port(
                db_utils.get_test_port(
                    id=6,
                    address='aa:bb:cc',
                    uuid='bb43dc0b-03f2-4d2e-ae87-c02d7f33cc53',
                    node_id='123')))

        d_kernel_path = os.path.join(CONF.tftp.tftp_root,
                                     self.node.uuid, 'deploy_kernel')
        image_info = {'deploy_kernel': ('deploy_kernel_uuid', d_kernel_path)}

        get_tftp_image_info_mock.return_value = image_info

        pxecfg_dir = os.path.join(CONF.tftp.tftp_root, 'pxelinux.cfg')
        os.makedirs(pxecfg_dir)

        instance_dir = os.path.join(CONF.tftp.tftp_root,
                                    self.node.uuid)
        image_dir = os.path.join(CONF.pxe.images_path, self.node.uuid)
        os.makedirs(instance_dir)
        os.makedirs(image_dir)
        config_path = os.path.join(instance_dir, 'config')
        deploy_kernel_path = os.path.join(instance_dir, 'deploy_kernel')
        pxe_mac_path = os.path.join(pxecfg_dir, '01-aa-bb-cc')
        image_path = os.path.join(image_dir, 'disk')
        open(config_path, 'w').close()
        os.link(config_path, pxe_mac_path)
        if master:
            master_deploy_kernel_path = os.path.join(tftp_master_dir,
                                                     'deploy_kernel_uuid')
            master_instance_path = os.path.join(instance_master_dir,
                                                'image_uuid')
            open(master_deploy_kernel_path, 'w').close()
            open(master_instance_path, 'w').close()

            os.link(master_deploy_kernel_path, deploy_kernel_path)
            os.link(master_instance_path, image_path)
            if master == 'in_use':
                deploy_kernel_link = os.path.join(CONF.tftp.tftp_root,
                                                  'deploy_kernel_link')
                image_link = os.path.join(CONF.pxe.images_path,
                                          'image_link')
                os.link(master_deploy_kernel_path, deploy_kernel_link)
                os.link(master_instance_path, image_link)

        else:
            open(deploy_kernel_path, 'w').close()
            open(image_path, 'w').close()
        token_path = self._create_token_file()
        self.config(image_cache_size=0, group='pxe')

        with task_manager.acquire(self.context, self.node.uuid,
                                  shared=True) as task:
            task.driver.deploy.clean_up(task)
            get_tftp_image_info_mock.called_once_with(task.node)
        assert_false_path = [config_path, deploy_kernel_path, image_path,
                             pxe_mac_path, image_dir, instance_dir,
                             token_path]
        for path in assert_false_path:
            self.assertFalse(os.path.exists(path))

    def test_clean_up_no_master_images(self):
        self.clean_up_config(master=None)

    def test_clean_up_master_images_in_use(self):
        # NOTE(dtantsur): ensure agressive caching
        self.config(image_cache_size=1, group='pxe')
        self.config(image_cache_ttl=0, group='pxe')

        self.clean_up_config(master='in_use')

        master_d_kernel_path = os.path.join(CONF.pxe.tftp_master_path,
                                            'deploy_kernel_uuid')
        master_instance_path = os.path.join(CONF.pxe.instance_master_path,
                                             'image_uuid')

        self.assertTrue(os.path.exists(master_d_kernel_path))
        self.assertTrue(os.path.exists(master_instance_path))<|MERGE_RESOLUTION|>--- conflicted
+++ resolved
@@ -814,11 +814,7 @@
             pass
 
         self.useFixture(fixtures.MonkeyPatch(
-<<<<<<< HEAD
-            'ironic.drivers.modules.deploy_utils.deploy_disk_image',
-=======
             'ironic.drivers.modules.deploy_utils.deploy',
->>>>>>> 0fe968d4
             fake_deploy))
 
         with task_manager.acquire(self.context, self.node.uuid) as task:
