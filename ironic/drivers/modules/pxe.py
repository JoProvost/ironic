--- conflicted
+++ resolved
@@ -374,20 +374,14 @@
         glance_service = service.Service(version=1, context=ctx)
         iproperties = glance_service.show(d_info['image_source'])['properties']
         for label in labels:
-<<<<<<< HEAD
             if label + '_id' not in iproperties:
                 continue
-            driver_info['pxe_' + label] = str(iproperties[label +
-                                              '_id']).split('/')[-1]
-        node.driver_info = driver_info
-=======
             i_info[label] = str(iproperties[label + '_id']).split('/')[-1]
         node.instance_info = i_info
->>>>>>> 67adf3c8
         node.save(ctx)
 
     for label in labels:
-        if 'pxe_' + label not in driver_info:
+        if label not in i_info:
             continue
         image_info[label] = (
             i_info[label],
