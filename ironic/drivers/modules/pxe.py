# -*- encoding: utf-8 -*-
#
# Copyright 2013 Hewlett-Packard Development Company, L.P.
#
# Licensed under the Apache License, Version 2.0 (the "License"); you may
# not use this file except in compliance with the License. You may obtain
# a copy of the License at
#
#      http://www.apache.org/licenses/LICENSE-2.0
#
# Unless required by applicable law or agreed to in writing, software
# distributed under the License is distributed on an "AS IS" BASIS, WITHOUT
# WARRANTIES OR CONDITIONS OF ANY KIND, either express or implied. See the
# License for the specific language governing permissions and limitations
# under the License.
"""
PXE Driver and supporting meta-classes.
"""

import os

from oslo.config import cfg

from ironic.common import exception
from ironic.common import image_service as service
from ironic.common import images
from ironic.common import keystone
from ironic.common import neutron
from ironic.common import paths
from ironic.common import states
from ironic.common import tftp
from ironic.common import utils
from ironic.conductor import task_manager
from ironic.conductor import utils as manager_utils
from ironic.drivers import base
from ironic.drivers.modules import deploy_utils
from ironic.drivers.modules import image_cache
from ironic.drivers import utils as driver_utils
from ironic.openstack.common import fileutils
from ironic.openstack.common import log as logging
from ironic.openstack.common import strutils


pxe_opts = [
    cfg.StrOpt('pxe_append_params',
               default='nofb nomodeset vga=normal',
               help='Additional append parameters for baremetal PXE boot.'),
    cfg.StrOpt('pxe_config_template',
               default=paths.basedir_def(
                    'drivers/modules/pxe_config.template'),
               help='Template file for PXE configuration.'),
    cfg.StrOpt('default_ephemeral_format',
               default='ext4',
               help='Default file system format for ephemeral partition, '
                    'if one is created.'),
    cfg.StrOpt('images_path',
               default='/var/lib/ironic/images/',
               help='Directory where images are stored on disk.'),
    cfg.StrOpt('tftp_master_path',
               default='/tftpboot/master_images',
               help='Directory where master tftp images are stored on disk.'),
    cfg.StrOpt('instance_master_path',
               default='/var/lib/ironic/master_images',
               help='Directory where master instance images are stored on '
                    'disk.'),
    # NOTE(dekehn): Additional boot files options may be created in the event
    #  other architectures require different boot files.
    cfg.StrOpt('pxe_bootfile_name',
               default='pxelinux.0',
               help='Neutron bootfile DHCP parameter.'),
    cfg.IntOpt('image_cache_size',
               default=1024,
               help='Maximum size (in MiB) of cache for master images, '
               'including those in use'),
    cfg.IntOpt('image_cache_ttl',
               default=60,
               help='Maximum TTL (in minutes) for old master images in cache'),
    ]

LOG = logging.getLogger(__name__)

CONF = cfg.CONF
CONF.register_opts(pxe_opts, group='pxe')
CONF.import_opt('use_ipv6', 'ironic.netconf')


def _parse_driver_info(node):
    """Gets the driver-specific Node deployment info.

    This method validates whether the 'driver_info' property of the
    supplied node contains the required information for this driver to
    deploy images to the node.

    :param node: a single Node to validate.
    :returns: A dict with the driver_info values.
    """

    info = node.driver_info or {}
    d_info = {}
    d_info['image_source'] = info.get('pxe_image_source')
    d_info['deploy_kernel'] = info.get('pxe_deploy_kernel')
    d_info['deploy_ramdisk'] = info.get('pxe_deploy_ramdisk')
    d_info['root_gb'] = info.get('pxe_root_gb')

    missing_info = []
    for label in d_info:
        if not d_info[label]:
            missing_info.append("pxe_%s" % label)
    if missing_info:
        raise exception.InvalidParameterValue(_(
                "Can not validate PXE bootloader. The following parameters "
                "were not passed to ironic: %s") % missing_info)

    # Internal use only
    d_info['deploy_key'] = info.get('pxe_deploy_key')

    d_info['swap_mb'] = info.get('pxe_swap_mb', 0)
    d_info['ephemeral_gb'] = info.get('pxe_ephemeral_gb', 0)
    d_info['ephemeral_format'] = info.get('pxe_ephemeral_format')

    err_msg_invalid = _("Can not validate PXE bootloader. Invalid parameter "
                        "pxe_%(param)s. Reason: %(reason)s")
    for param in ('root_gb', 'swap_mb', 'ephemeral_gb'):
        try:
            int(d_info[param])
        except ValueError:
            reason = _("'%s' is not an integer value.") % d_info[param]
            raise exception.InvalidParameterValue(err_msg_invalid %
                                            {'param': param, 'reason': reason})

    if d_info['ephemeral_gb'] and not d_info['ephemeral_format']:
        d_info['ephemeral_format'] = CONF.pxe.default_ephemeral_format

    preserve_ephemeral = info.get('pxe_preserve_ephemeral', False)
    try:
        d_info['preserve_ephemeral'] = strutils.bool_from_string(
                                            preserve_ephemeral, strict=True)
    except ValueError as e:
        raise exception.InvalidParameterValue(err_msg_invalid %
                                  {'param': 'preserve_ephemeral', 'reason': e})
    return d_info


def _build_pxe_config_options(node, pxe_info, ctx):
    """Build the PXE config options for a node

    This method builds the PXE boot options for a node,
    given all the required parameters.

    The options should then be passed to tftp.create_pxe_config to create
    the actual config files.

    :param pxe_options: A dict of values to set on the configuration file
    :returns: A dictionary of pxe options to be used in the pxe bootfile
        template.
    """
    # NOTE: we should strip '/' from the end because this is intended for
    # hardcoded ramdisk script
    ironic_api = (CONF.conductor.api_url or
                  keystone.get_service_url()).rstrip('/')

    deploy_key = utils.random_alnum(32)
    driver_info = node['driver_info']
    driver_info['pxe_deploy_key'] = deploy_key
    node['driver_info'] = driver_info
    node.save(ctx)

    pxe_options = {
<<<<<<< HEAD
            'deployment_id': node['uuid'],
            'deployment_key': deploy_key,
            'deployment_iscsi_iqn': "iqn-%s" % node.uuid,
            'deployment_aki_path': pxe_info['deploy_kernel'][1],
            'deployment_ari_path': pxe_info['deploy_ramdisk'][1],
            'aki_path': pxe_info.get('kernel', ['', ''])[1],
            'ari_path': pxe_info.get('ramdisk', ['', ''])[1],
            'ironic_api_url': ironic_api,
            'pxe_append_params': CONF.pxe.pxe_append_params,
            'boot_ami': pxe_info.get('kernel') and pxe_info.get('ramdisk'),
        }

    tmpl_path, tmpl_file = os.path.split(CONF.pxe.pxe_config_template)
    env = jinja2.Environment(loader=jinja2.FileSystemLoader(tmpl_path))
    template = env.get_template(tmpl_file)
    return template.render({'pxe_options': pxe_options,
                            'ROOT': '{{ ROOT }}'})


def _get_node_vif_ids(task):
    """Get all Neutron VIF ids for a node.
       This function does not handle multi node operations.

    :param task: a TaskManager instance.
    :returns: A dict of the Node's port UUIDs and their associated VIFs

    """
    port_vifs = {}
    for port in task.ports:
        vif = port.extra.get('vif_port_id')
        if vif:
            port_vifs[port.uuid] = vif
    return port_vifs


def _get_pxe_mac_path(mac):
    """Convert a MAC address into a PXE config file name.

    :param mac: A mac address string in the format xx:xx:xx:xx:xx:xx.
    :returns: the path to the config file.
    """
    return os.path.join(
            CONF.pxe.tftp_root,
            'pxelinux.cfg',
            "01-" + mac.replace(":", "-").lower()
        )


def _get_pxe_config_file_path(node_uuid):
    """Generate the path for an instances PXE config file."""
    return os.path.join(CONF.pxe.tftp_root, node_uuid, 'config')

=======
>>>>>>> d90c5a37

        'deployment_id': node['uuid'],
        'deployment_key': deploy_key,
        'deployment_iscsi_iqn': "iqn-%s" % node.uuid,
        'deployment_aki_path': pxe_info['deploy_kernel'][1],
        'deployment_ari_path': pxe_info['deploy_ramdisk'][1],
        'aki_path': pxe_info['kernel'][1],
        'ari_path': pxe_info['ramdisk'][1],
        'ironic_api_url': ironic_api,
        'pxe_append_params': CONF.pxe.pxe_append_params,
    }
    return pxe_options


def _get_image_dir_path(node_uuid):
    """Generate the dir for an instances disk."""
    return os.path.join(CONF.pxe.images_path, node_uuid)


def _get_image_file_path(node_uuid):
    """Generate the full path for an instances disk."""
    return os.path.join(_get_image_dir_path(node_uuid), 'disk')


def _get_token_file_path(node_uuid):
    """Generate the path for PKI token file."""
    return os.path.join(CONF.tftp.tftp_root, 'token-' + node_uuid)


class PXEImageCache(image_cache.ImageCache):
    def __init__(self, master_dir, image_service=None):
        super(PXEImageCache, self).__init__(
            master_dir,
            # MiB -> B
            cache_size=CONF.pxe.image_cache_size * 1024 * 1024,
            # min -> sec
            cache_ttl=CONF.pxe.image_cache_ttl * 60,
            image_service=image_service)


class TFTPImageCache(PXEImageCache):
    def __init__(self, image_service=None):
        super(TFTPImageCache, self).__init__(CONF.pxe.tftp_master_path)


class InstanceImageCache(PXEImageCache):
    def __init__(self, image_service=None):
        super(InstanceImageCache, self).__init__(CONF.pxe.instance_master_path)


def _free_disk_space_for(path):
    """Get free disk space on a drive where path is located."""
    stat = os.statvfs(path)
    return stat.f_frsize * stat.f_bavail


def _cleanup_caches_if_required(ctx, cache, images_info):
    # NOTE(dtantsur): I'd prefer to have this code inside ImageCache. But:
    # To reclaim disk space efficiently, this code needs to be aware of
    # all existing caches (e.g. cleaning instance image cache can be
    # much more efficient, than cleaning TFTP cache).
    total_size = sum(images.download_size(ctx, uuid)
                     for (uuid, path) in images_info)
    free = _free_disk_space_for(cache.master_dir)
    if total_size >= free:
        # NOTE(dtantsur): instance cache is larger - always clean it first
        # NOTE(dtantsur): filter caches, whose directory is on the same device
        st_dev = os.stat(cache.master_dir).st_dev
        caches = [c for c in (InstanceImageCache(), TFTPImageCache())
                  if os.stat(c.master_dir).st_dev == st_dev]
        for cache_to_clean in caches:
            cache_to_clean.clean_up()
            free = _free_disk_space_for(cache.master_dir)
            if total_size < free:
                break
        else:
            msg = _("Disk volume where '%(path)s' is located doesn't have "
                    "enough disk space. Required %(required)d MiB, "
                    "only %(actual)d MiB available space present.")
            raise exception.InstanceDeployFailure(reason=msg % {
                'path': cache.master_dir,
                'required': total_size / 1024 / 1024,
                'actual': free / 1024 / 1024
            })


def _fetch_images(ctx, cache, images_info):
    """Check for available disk space and fetch images using ImageCache.

    :param ctx: context
    :param cache: ImageCache instance to use for fetching
    :param images_info: list of tuples (image uuid, destination path)
    :raises: InstanceDeployFailure if unable to find enough disk space
    """
    _cleanup_caches_if_required(ctx, cache, images_info)
    # NOTE(dtantsur): This code can suffer from race condition,
    # if disk space is used between the check and actual download.
    # This is probably unavoidable, as we can't control other
    # (probably unrelated) processes
    for uuid, path in images_info:
        cache.fetch_image(uuid, path, ctx=ctx)


def _cache_tftp_images(ctx, node, pxe_info):
    """Fetch the necessary kernels and ramdisks for the instance."""
    fileutils.ensure_tree(
        os.path.join(CONF.tftp.tftp_root, node.uuid))
    LOG.debug("Fetching kernel and ramdisk for node %s",
              node.uuid)
    _fetch_images(ctx, TFTPImageCache(), pxe_info.values())


def _cache_instance_image(ctx, node):
    """Fetch the instance's image from Glance

    This method pulls the relevant AMI and associated kernel and ramdisk,
    and the deploy kernel and ramdisk from Glance, and writes them
    to the appropriate places on local disk.

    Both sets of kernel and ramdisk are needed for PXE booting, so these
    are stored under CONF.tftp.tftp_root.

    At present, the AMI is cached and certain files are injected.
    Debian/ubuntu-specific assumptions are made regarding the injected
    files. In a future revision, this functionality will be replaced by a
    more scalable and os-agnostic approach: the deployment ramdisk will
    fetch from Glance directly, and write its own last-mile configuration.

    """
    d_info = _parse_driver_info(node)
    fileutils.ensure_tree(_get_image_dir_path(node.uuid))
    image_path = _get_image_file_path(node.uuid)
    uuid = d_info['image_source']

    LOG.debug("Fetching image %(ami)s for node %(uuid)s" %
              {'ami': uuid, 'uuid': node.uuid})

    _fetch_images(ctx, InstanceImageCache(), [(uuid, image_path)])

    return (uuid, image_path)


def _get_tftp_image_info(node, ctx):
    """Generate the paths for tftp files for this instance

    Raises IronicException if
    - instance does not contain kernel_id or ramdisk_id
    - deploy_kernel_id or deploy_ramdisk_id can not be read from
      driver_info and defaults are not set

    """
    d_info = _parse_driver_info(node)
    image_info = {}

    for label in ('deploy_kernel', 'deploy_ramdisk'):
        image_info[label] = (
            str(d_info[label]).split('/')[-1],
            os.path.join(CONF.tftp.tftp_root, node.uuid, label)
        )

    driver_info = node.driver_info
    labels = ('kernel', 'ramdisk')
    if not (driver_info.get('pxe_kernel') and driver_info.get('pxe_ramdisk')):
        glance_service = service.Service(version=1, context=ctx)
        iproperties = glance_service.show(d_info['image_source'])['properties']
        for label in labels:
            if label + '_id' not in iproperties:
                continue
            driver_info['pxe_' + label] = str(iproperties[label +
                                                          '_id']).split('/')[-1]
        node.driver_info = driver_info
        node.save(ctx)

    for label in labels:
        if 'pxe_' + label not in driver_info:
            continue
        image_info[label] = (
            driver_info['pxe_' + label],
            os.path.join(CONF.tftp.tftp_root, node.uuid, label)
        )

    return image_info


def _destroy_images(d_info, node_uuid):
    """Delete instance's image file."""
    utils.unlink_without_raise(_get_image_file_path(node_uuid))
    utils.rmtree_without_raise(_get_image_dir_path(node_uuid))
    InstanceImageCache().clean_up()


def _create_token_file(task):
    """Save PKI token to file."""
    token_file_path = _get_token_file_path(task.node.uuid)
    token = task.context.auth_token
    if token:
        utils.write_to_file(token_file_path, token)
    else:
        utils.unlink_without_raise(token_file_path)


def _destroy_token_file(node):
    """Delete PKI token file."""
    token_file_path = _get_token_file_path(node['uuid'])
    utils.unlink_without_raise(token_file_path)


def _remove_internal_attrs(task):
    """Remove internal attributes from driver_info."""
    internal_attrs = ('pxe_deploy_key', 'pxe_kernel', 'pxe_ramdisk')
    driver_info = task.node.driver_info
    for attr in internal_attrs:
        driver_info.pop(attr, None)
    task.node.driver_info = driver_info
    task.node.save(task.context)


<<<<<<< HEAD
def _dhcp_options_for_instance():
    """Retrives the DHCP PXE boot options."""
    return [{'opt_name': 'bootfile-name',
             'opt_value': _get_pxe_bootfile_name()},
            {'opt_name': 'server-ip-address',
             'opt_value': CONF.pxe.tftp_server},
            {'opt_name': 'tftp-server',
             'opt_value': CONF.pxe.tftp_server}
            ]


def _update_neutron(task):
    """Send or update the DHCP BOOT options to Neutron for this node."""
    options = _dhcp_options_for_instance()
    vifs = _get_node_vif_ids(task)
    if not vifs:
        LOG.warning(_("No VIFs found for node %(node)s when attempting to "
                      "update Neutron DHCP BOOT options."),
                      {'node': task.node.uuid})
        return

    # TODO(deva): decouple instantiation of NeutronAPI from task.context.
    #             Try to use the user's task.context.auth_token, but if it
    #             is not present, fall back to a server-generated context.
    #             We don't need to recreate this in every method call.
    api = neutron.NeutronAPI(task.context)
    failures = []
    for port_id, port_vif in vifs.iteritems():
        try:
            api.update_port_dhcp_opts(port_vif, options)
        except exception.FailedToUpdateDHCPOptOnPort:
            failures.append(port_id)

    if failures:
        if len(failures) == len(vifs):
            raise exception.FailedToUpdateDHCPOptOnPort(_(
                "Failed to set DHCP BOOT options for any port on node %s.") %
                task.node.uuid)
        else:
            LOG.warning(_("Some errors were encountered when updating the "
                          "DHCP BOOT options for node %(node)s on the "
                          "following ports: %(ports)s."),
                          {'node': task.node.uuid, 'ports': failures})


def _remove_dhcp_opts(task):
    """Send or update the DHCP BOOT options to Neutron for this node."""
    options = [{'opt_name': 'bootfile-name',
             'opt_value': None},
            {'opt_name': 'server-ip-address',
             'opt_value': None},
            {'opt_name': 'tftp-server',
             'opt_value': None}
            ]
    vifs = _get_node_vif_ids(task)
    if not vifs:
        LOG.warning(_("No VIFs found for node %(node)s when attempting to "
                      "update Neutron DHCP BOOT options."),
                      {'node': task.node.uuid})
        return

    # TODO(deva): decouple instantiation of NeutronAPI from task.context.
    #             Try to use the user's task.context.auth_token, but if it
    #             is not present, fall back to a server-generated context.
    #             We don't need to recreate this in every method call.
    api = neutron.NeutronAPI(task.context)
    failures = []
    for port_id, port_vif in vifs.iteritems():
        try:
            api.update_port_dhcp_opts(port_vif, options)
        except exception.FailedToUpdateDHCPOptOnPort:
            failures.append(port_id)

    if failures:
        if len(failures) == len(vifs):
            raise exception.FailedToUpdateDHCPOptOnPort(_(
                "Failed to set DHCP BOOT options for any port on node %s.") %
                task.node.uuid)
        else:
            LOG.warning(_("Some errors were encountered when updating the "
                          "DHCP BOOT options for node %(node)s on the "
                          "following ports: %(ports)s."),
                          {'node': task.node.uuid, 'ports': failures})


def _create_pxe_config(task, pxe_info):
    """Generate pxe configuration file and link mac ports to it for
    tftp booting.
    """
    fileutils.ensure_tree(os.path.join(CONF.pxe.tftp_root,
                                       task.node.uuid))
    fileutils.ensure_tree(os.path.join(CONF.pxe.tftp_root,
                                       'pxelinux.cfg'))

    pxe_config_file_path = _get_pxe_config_file_path(task.node.uuid)
    pxe_config = _build_pxe_config(task.node, pxe_info, task.context)
    utils.write_to_file(pxe_config_file_path, pxe_config)
    for port in driver_utils.get_node_mac_addresses(task):
        mac_path = _get_pxe_mac_path(port)
        utils.unlink_without_raise(mac_path)
        utils.create_link_without_raise(pxe_config_file_path, mac_path)


=======
>>>>>>> d90c5a37
def _check_image_size(task):
    """Check if the requested image is larger than the root partition size."""
    driver_info = _parse_driver_info(task.node)
    image_path = _get_image_file_path(task.node.uuid)
    image_mb = deploy_utils.get_image_mb(image_path)
    root_mb = 1024 * int(driver_info['root_gb'])
    if image_mb > root_mb:
        msg = (_('Root partition is too small for requested image. '
                 'Image size: %(image_mb)d MB, Root size: %(root_mb)d MB')
               % {'image_mb': image_mb, 'root_mb': root_mb})
        raise exception.InstanceDeployFailure(msg)


def _validate_glance_image(ctx, driver_info):
    """Validate the image in Glance.

    Check if the image exist in Glance and return its
    'kernel_id' and 'ramdisk_id' properties.

    :raises: InvalidParameterValue.
    :returns: the image properties
    """
    image_id = driver_info['image_source']
    try:
        glance_service = service.Service(version=1, context=ctx)
        image_props = glance_service.show(image_id)['properties']
    except (exception.GlanceConnectionFailed,
            exception.ImageNotAuthorized,
            exception.Invalid):
        raise exception.InvalidParameterValue(_(
            "Failed to connect to Glance to get the properties "
            "of the image %s") % image_id)
    except exception.ImageNotFound:
        raise exception.InvalidParameterValue(_(
            "Image %s not found in Glance") % image_id)

    return image_props


def _is_ami_glance_image(task, node):
    """Check if the image in Glance is AMI.

    :raises: InvalidParameterValue.
    :returns: True if it is AMI
    """
    d_info = _parse_driver_info(node)
    image_props = _validate_glance_image(task.context, d_info)
    for prop in ('kernel_id', 'ramdisk_id'):
        if not image_props.get(prop):
            return False
    return True


class PXEDeploy(base.DeployInterface):
    """PXE Deploy Interface: just a stub until the real driver is ported."""

    def validate(self, task):
        """Validate the driver-specific Node deployment info.

        :param task: a TaskManager instance containing the node to act on.
        :raises: InvalidParameterValue.
        """
        node = task.node
        if not driver_utils.get_node_mac_addresses(task):
            raise exception.InvalidParameterValue(_("Node %s does not have "
                                "any port associated with it.") % node.uuid)
        d_info = _parse_driver_info(node)

        # Try to get the URL of the Ironic API
        try:
            # TODO(lucasagomes): Validate the format of the URL
            CONF.conductor.api_url or keystone.get_service_url()
        except (exception.CatalogFailure,
                exception.CatalogNotFound,
                exception.CatalogUnauthorized):
            raise exception.InvalidParameterValue(_(
                "Couldn't get the URL of the Ironic API service from the "
                "configuration file or keystone catalog."))

        _validate_glance_image(task.context, d_info)

    @task_manager.require_exclusive_lock
    def deploy(self, task):
        """Start deployment of the task's node'.

        Fetches instance image, creates a temporary keystone token file,
        updates the Neutron DHCP port options for next boot, and issues a
        reboot request to the power driver.
        This causes the node to boot into the deployment ramdisk and triggers
        the next phase of PXE-based deployment via
        VendorPassthru._continue_deploy().

        :param task: a TaskManager instance containing the node to act on.
        :returns: deploy state DEPLOYING.
        """
        _cache_instance_image(task.context, task.node)
        _check_image_size(task)

        # TODO(yuriyz): more secure way needed for pass auth token
        #               to deploy ramdisk
        _create_token_file(task)
        neutron.update_neutron(task, CONF.pxe.pxe_bootfile_name)
        manager_utils.node_set_boot_device(task, 'pxe', persistent=True)
        manager_utils.node_power_action(task, states.REBOOT)

        return states.DEPLOYWAIT

    @task_manager.require_exclusive_lock
    def tear_down(self, task):
        """Tear down a previous deployment on the task's node.

        Power off the node. All actual clean-up is done in the clean_up()
        method which should be called separately.

        :param task: a TaskManager instance containing the node to act on.
        :returns: deploy state DELETED.
        """
        manager_utils.node_power_action(task, states.POWER_OFF)
        _remove_internal_attrs(task)

        return states.DELETED

    def prepare(self, task):
        """Prepare the deployment environment for this task's node.

        Generates the TFTP configuration for PXE-booting both the deployment
        and user images, fetches the TFTP image from Glance and add it to the
        local cache.

        :param task: a TaskManager instance containing the node to act on.
        """
        # TODO(deva): optimize this if rerun on existing files
        pxe_info = _get_tftp_image_info(task.node, task.context)
        pxe_options = _build_pxe_config_options(task.node, pxe_info,
                                                task.context)
        tftp.create_pxe_config(task, pxe_options, CONF.pxe.pxe_config_template)
        _cache_tftp_images(task.context, task.node, pxe_info)

    def clean_up(self, task):
        """Clean up the deployment environment for the task's node.

        Unlinks TFTP and instance images and triggers image cache cleanup.
        Removes the TFTP configuration files for this node. As a precaution,
        this method also ensures the keystone auth token file was removed.

        :param task: a TaskManager instance containing the node to act on.
        """
        node = task.node
        pxe_info = _get_tftp_image_info(node, task.context)
        d_info = _parse_driver_info(node)
        for label in pxe_info:
            path = pxe_info[label][1]
            utils.unlink_without_raise(path)
        TFTPImageCache().clean_up()

        tftp.clean_up_pxe_config(task)

        _destroy_images(d_info, node.uuid)
        _destroy_token_file(node)

    def take_over(self, task):
        neutron.update_neutron(task, CONF.pxe.pxe_bootfile_name)


class VendorPassthru(base.VendorInterface):
    """Interface to mix IPMI and PXE vendor-specific interfaces."""

    def _get_deploy_info(self, node, **kwargs):
        d_info = _parse_driver_info(node)

        deploy_key = kwargs.get('key')
        if d_info['deploy_key'] != deploy_key:
            raise exception.InvalidParameterValue(_("Deploy key does not"
                                                    " match"))

        params = {'address': kwargs.get('address'),
                  'port': kwargs.get('port', '3260'),
                  'iqn': kwargs.get('iqn'),
                  'lun': kwargs.get('lun', '1'),
                  'image_path': _get_image_file_path(node.uuid),
                  'pxe_config_path':
                      tftp.get_pxe_config_file_path(node.uuid),
                  'root_mb': 1024 * int(d_info['root_gb']),
                  'swap_mb': int(d_info['swap_mb']),
                  'ephemeral_mb': 1024 * int(d_info['ephemeral_gb']),
                  'preserve_ephemeral': d_info['preserve_ephemeral'],
                  'node_uuid': node.uuid,
            }

        missing = [key for key in params.keys() if params[key] is None]
        if missing:
            raise exception.InvalidParameterValue(_(
                    "Parameters %s were not passed to ironic"
                    " for deploy.") % missing)

        # ephemeral_format is nullable
        params['ephemeral_format'] = d_info.get('ephemeral_format')

        return params

    def validate(self, task, **kwargs):
        method = kwargs['method']
        if method == 'pass_deploy_info':
            self._get_deploy_info(task.node, **kwargs)
        else:
            raise exception.InvalidParameterValue(_(
                "Unsupported method (%s) passed to PXE driver.")
                % method)

    @task_manager.require_exclusive_lock
    def _continue_deploy(self, task, **kwargs):
        """Resume a deployment upon getting POST data from deploy ramdisk.

        This method raises no exceptions because it is intended to be
        invoked asynchronously as a callback from the deploy ramdisk.
        """
        node = task.node
        driver_info = _parse_driver_info(node)

        def _set_failed_state(msg):
            node.provision_state = states.DEPLOYFAIL
            node.target_provision_state = states.NOSTATE
            node.save(task.context)
            try:
                manager_utils.node_power_action(task, states.POWER_OFF)
            except Exception:
                msg = (_('Node %s failed to power off while handling deploy '
                         'failure. This may be a serious condition. Node '
                         'should be removed from Ironic or put in maintenance '
                         'mode until the problem is resolved.') % node.uuid)
                LOG.error(msg)
            finally:
                # NOTE(deva): node_power_action() erases node.last_error
                #             so we need to set it again here.
                node.last_error = msg
                node.save(task.context)

        if node.provision_state != states.DEPLOYWAIT:
            LOG.error(_('Node %s is not waiting to be deployed.') %
                      node.uuid)
            return
        node.provision_state = states.DEPLOYING
        node.save(task.context)
        # remove cached keystone token immediately
        _destroy_token_file(node)

        params = self._get_deploy_info(node, **kwargs)
        ramdisk_error = kwargs.get('error')

        if ramdisk_error:
            LOG.error(_('Error returned from PXE deploy ramdisk: %s')
                    % ramdisk_error)
            _set_failed_state(_('Failure in PXE deploy ramdisk.'))
            _destroy_images(driver_info, node.uuid)
            return

        LOG.info(_('Continuing deployment for node %(node)s, params '
                   '%(params)s') % {'node': node.uuid, 'params': params})

        is_ami = _is_ami_glance_image(task, node)

        try:
            if is_ami:
                deploy_utils.deploy(**params)
            else:
                deploy_utils.deploy_disk_image(**params)
        except Exception as e:
            LOG.error(_('PXE deploy failed for instance %(instance)s. '
                        'Error: %(error)s') % {'instance': node.instance_uuid,
                                               'error': e})
            _set_failed_state(_('PXE driver failed to continue deployment.'))
        else:
            LOG.info(_('Deployment to node %s done') % node.uuid)
            node.provision_state = states.ACTIVE
            node.target_provision_state = states.NOSTATE
            node.save(task.context)

            if not is_ami:
                #manager_utils.node_set_boot_device(task, 'disk', persistent=True)
                utils.unlink_without_raise(_get_pxe_config_file_path(
                    node.uuid))
                for port in driver_utils.get_node_mac_addresses(task):
                    mac_path = _get_pxe_mac_path(port)
                    utils.unlink_without_raise(mac_path)

                utils.rmtree_without_raise(
                        os.path.join(CONF.pxe.tftp_root, node.uuid))
                _remove_dhcp_opts(task)

        _destroy_images(driver_info, node.uuid)

    def vendor_passthru(self, task, **kwargs):
        method = kwargs['method']
        if method == 'pass_deploy_info':
            self._continue_deploy(task, **kwargs)<|MERGE_RESOLUTION|>--- conflicted
+++ resolved
@@ -166,24 +166,19 @@
     node.save(ctx)
 
     pxe_options = {
-<<<<<<< HEAD
-            'deployment_id': node['uuid'],
-            'deployment_key': deploy_key,
-            'deployment_iscsi_iqn': "iqn-%s" % node.uuid,
-            'deployment_aki_path': pxe_info['deploy_kernel'][1],
-            'deployment_ari_path': pxe_info['deploy_ramdisk'][1],
-            'aki_path': pxe_info.get('kernel', ['', ''])[1],
-            'ari_path': pxe_info.get('ramdisk', ['', ''])[1],
-            'ironic_api_url': ironic_api,
-            'pxe_append_params': CONF.pxe.pxe_append_params,
-            'boot_ami': pxe_info.get('kernel') and pxe_info.get('ramdisk'),
-        }
-
-    tmpl_path, tmpl_file = os.path.split(CONF.pxe.pxe_config_template)
-    env = jinja2.Environment(loader=jinja2.FileSystemLoader(tmpl_path))
-    template = env.get_template(tmpl_file)
-    return template.render({'pxe_options': pxe_options,
-                            'ROOT': '{{ ROOT }}'})
+
+        'deployment_id': node['uuid'],
+        'deployment_key': deploy_key,
+        'deployment_iscsi_iqn': "iqn-%s" % node.uuid,
+        'deployment_aki_path': pxe_info['deploy_kernel'][1],
+        'deployment_ari_path': pxe_info['deploy_ramdisk'][1],
+        'aki_path': pxe_info.get('kernel', ['', ''])[1],
+        'ari_path': pxe_info.get('ramdisk', ['', ''])[1],
+        'ironic_api_url': ironic_api,
+        'pxe_append_params': CONF.pxe.pxe_append_params,
+        'boot_ami': pxe_info.get('kernel') and pxe_info.get('ramdisk'),
+    }
+    return pxe_options
 
 
 def _get_node_vif_ids(task):
@@ -200,39 +195,6 @@
         if vif:
             port_vifs[port.uuid] = vif
     return port_vifs
-
-
-def _get_pxe_mac_path(mac):
-    """Convert a MAC address into a PXE config file name.
-
-    :param mac: A mac address string in the format xx:xx:xx:xx:xx:xx.
-    :returns: the path to the config file.
-    """
-    return os.path.join(
-            CONF.pxe.tftp_root,
-            'pxelinux.cfg',
-            "01-" + mac.replace(":", "-").lower()
-        )
-
-
-def _get_pxe_config_file_path(node_uuid):
-    """Generate the path for an instances PXE config file."""
-    return os.path.join(CONF.pxe.tftp_root, node_uuid, 'config')
-
-=======
->>>>>>> d90c5a37
-
-        'deployment_id': node['uuid'],
-        'deployment_key': deploy_key,
-        'deployment_iscsi_iqn': "iqn-%s" % node.uuid,
-        'deployment_aki_path': pxe_info['deploy_kernel'][1],
-        'deployment_ari_path': pxe_info['deploy_ramdisk'][1],
-        'aki_path': pxe_info['kernel'][1],
-        'ari_path': pxe_info['ramdisk'][1],
-        'ironic_api_url': ironic_api,
-        'pxe_append_params': CONF.pxe.pxe_append_params,
-    }
-    return pxe_options
 
 
 def _get_image_dir_path(node_uuid):
@@ -390,7 +352,7 @@
             if label + '_id' not in iproperties:
                 continue
             driver_info['pxe_' + label] = str(iproperties[label +
-                                                          '_id']).split('/')[-1]
+                                              '_id']).split('/')[-1]
         node.driver_info = driver_info
         node.save(ctx)
 
@@ -436,52 +398,6 @@
         driver_info.pop(attr, None)
     task.node.driver_info = driver_info
     task.node.save(task.context)
-
-
-<<<<<<< HEAD
-def _dhcp_options_for_instance():
-    """Retrives the DHCP PXE boot options."""
-    return [{'opt_name': 'bootfile-name',
-             'opt_value': _get_pxe_bootfile_name()},
-            {'opt_name': 'server-ip-address',
-             'opt_value': CONF.pxe.tftp_server},
-            {'opt_name': 'tftp-server',
-             'opt_value': CONF.pxe.tftp_server}
-            ]
-
-
-def _update_neutron(task):
-    """Send or update the DHCP BOOT options to Neutron for this node."""
-    options = _dhcp_options_for_instance()
-    vifs = _get_node_vif_ids(task)
-    if not vifs:
-        LOG.warning(_("No VIFs found for node %(node)s when attempting to "
-                      "update Neutron DHCP BOOT options."),
-                      {'node': task.node.uuid})
-        return
-
-    # TODO(deva): decouple instantiation of NeutronAPI from task.context.
-    #             Try to use the user's task.context.auth_token, but if it
-    #             is not present, fall back to a server-generated context.
-    #             We don't need to recreate this in every method call.
-    api = neutron.NeutronAPI(task.context)
-    failures = []
-    for port_id, port_vif in vifs.iteritems():
-        try:
-            api.update_port_dhcp_opts(port_vif, options)
-        except exception.FailedToUpdateDHCPOptOnPort:
-            failures.append(port_id)
-
-    if failures:
-        if len(failures) == len(vifs):
-            raise exception.FailedToUpdateDHCPOptOnPort(_(
-                "Failed to set DHCP BOOT options for any port on node %s.") %
-                task.node.uuid)
-        else:
-            LOG.warning(_("Some errors were encountered when updating the "
-                          "DHCP BOOT options for node %(node)s on the "
-                          "following ports: %(ports)s."),
-                          {'node': task.node.uuid, 'ports': failures})
 
 
 def _remove_dhcp_opts(task):
@@ -524,26 +440,6 @@
                           {'node': task.node.uuid, 'ports': failures})
 
 
-def _create_pxe_config(task, pxe_info):
-    """Generate pxe configuration file and link mac ports to it for
-    tftp booting.
-    """
-    fileutils.ensure_tree(os.path.join(CONF.pxe.tftp_root,
-                                       task.node.uuid))
-    fileutils.ensure_tree(os.path.join(CONF.pxe.tftp_root,
-                                       'pxelinux.cfg'))
-
-    pxe_config_file_path = _get_pxe_config_file_path(task.node.uuid)
-    pxe_config = _build_pxe_config(task.node, pxe_info, task.context)
-    utils.write_to_file(pxe_config_file_path, pxe_config)
-    for port in driver_utils.get_node_mac_addresses(task):
-        mac_path = _get_pxe_mac_path(port)
-        utils.unlink_without_raise(mac_path)
-        utils.create_link_without_raise(pxe_config_file_path, mac_path)
-
-
-=======
->>>>>>> d90c5a37
 def _check_image_size(task):
     """Check if the requested image is larger than the root partition size."""
     driver_info = _parse_driver_info(task.node)
@@ -823,10 +719,10 @@
 
             if not is_ami:
                 #manager_utils.node_set_boot_device(task, 'disk', persistent=True)
-                utils.unlink_without_raise(_get_pxe_config_file_path(
+                utils.unlink_without_raise(tftp.get_pxe_config_file_path(
                     node.uuid))
                 for port in driver_utils.get_node_mac_addresses(task):
-                    mac_path = _get_pxe_mac_path(port)
+                    mac_path = tftp.get_pxe_mac_path(port)
                     utils.unlink_without_raise(mac_path)
 
                 utils.rmtree_without_raise(
