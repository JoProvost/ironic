--- conflicted
+++ resolved
@@ -9,10 +9,6 @@
 {% if pxe_options.aki_path and pxe_options.ari_path -%}
 label boot
 kernel {{ pxe_options.aki_path }}
-<<<<<<< HEAD
-append initrd={{ pxe_options.ari_path }} root={{ ROOT }} ro {{ pxe_options.pxe_append_params|default("", true) }}{% endif -%}
-=======
 append initrd={{ pxe_options.ari_path }} root={{ ROOT }} ro {{ pxe_options.pxe_append_params|default("", true) }}{% else -%}
 label boot
-localboot 0{% endif -%}
->>>>>>> 0fe968d4
+localboot 0{% endif -%}