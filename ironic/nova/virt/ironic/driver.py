# coding=utf-8
#
# Copyright 2014 Red Hat, Inc.
# Copyright 2013 Hewlett-Packard Development Company, L.P.
# All Rights Reserved.
#
#    Licensed under the Apache License, Version 2.0 (the "License"); you may
#    not use this file except in compliance with the License. You may obtain
#    a copy of the License at
#
#         http://www.apache.org/licenses/LICENSE-2.0
#
#    Unless required by applicable law or agreed to in writing, software
#    distributed under the License is distributed on an "AS IS" BASIS, WITHOUT
#    WARRANTIES OR CONDITIONS OF ANY KIND, either express or implied. See the
#    License for the specific language governing permissions and limitations
#    under the License.

"""
A driver wrapping the Ironic API, such that Nova may provision
bare metal resources.
"""
import logging as py_logging

from ironicclient import exc as ironic_exception
from oslo.config import cfg

from ironic.nova.virt.ironic import client_wrapper
from ironic.nova.virt.ironic import ironic_states
from ironic.nova.virt.ironic import patcher
from nova import context as nova_context
from nova.compute import power_state
from nova.compute import task_states
from nova import exception
from nova.objects import flavor as flavor_obj
from nova.objects import instance as instance_obj
from nova.openstack.common import excutils
from nova.openstack.common.gettextutils import _, _LW
from nova.openstack.common import jsonutils
from nova.openstack.common import log as logging
from nova.openstack.common import loopingcall
from nova.virt import driver as virt_driver
from nova.virt import firewall
from nova.api.metadata import base as instance_metadata
from nova.virt import configdrive
import zlib
import base64
import tempfile
import os

LOG = logging.getLogger(__name__)

opts = [
    cfg.IntOpt('api_version',
               default=1,
               help='Version of Ironic API service endpoint.'),
    cfg.StrOpt('api_endpoint',
               help='URL for Ironic API endpoint.'),
    cfg.StrOpt('admin_username',
               help='Ironic keystone admin name'),
    cfg.StrOpt('admin_password',
               help='Ironic keystone admin password.'),
    cfg.StrOpt('admin_auth_token',
               help='Ironic keystone auth token.'),
    cfg.StrOpt('admin_url',
               help='Keystone public API endpoint.'),
    cfg.StrOpt('client_log_level',
               help='Log level override for ironicclient. Set this in '
                    'order to override the global "default_log_levels", '
                    '"verbose", and "debug" settings.'),
    cfg.StrOpt('pxe_bootfile_name',
               help='This gets passed to Neutron as the bootfile dhcp '
               'parameter when the dhcp_options_enabled is set.',
               default='pxelinux.0'),
    cfg.StrOpt('admin_tenant_name',
               help='Ironic keystone tenant name.'),
    cfg.ListOpt('instance_type_extra_specs',
                default=[],
                help='A list of additional capabilities corresponding to '
                'instance_type_extra_specs for this compute '
                'host to advertise. Valid entries are name=value, pairs '
                'For example, "key1:val1, key2:val2"'),
    cfg.IntOpt('api_max_retries',
               default=60,
               help=('How many retries when a request does conflict.')),
    cfg.IntOpt('api_retry_interval',
               default=2,
               help=('How often to retry in seconds when a request '
                     'does conflict')),
    ]

ironic_group = cfg.OptGroup(name='ironic',
                            title='Ironic Options')

CONF = cfg.CONF
CONF.register_group(ironic_group)
CONF.register_opts(opts, ironic_group)

_FIREWALL_DRIVER = "%s.%s" % (firewall.__name__,
                              firewall.NoopFirewallDriver.__name__)

_POWER_STATE_MAP = {
    ironic_states.POWER_ON: power_state.RUNNING,
    ironic_states.NOSTATE: power_state.NOSTATE,
    ironic_states.POWER_OFF: power_state.SHUTDOWN,
}


def map_power_state(state):
    try:
        return _POWER_STATE_MAP[state]
    except KeyError:
        LOG.warning(_("Power state %s not found.") % state)
        return power_state.NOSTATE


def validate_instance_and_node(icli, instance):
    """Get and validate a node's uuid out of a manager instance dict.

    The compute manager is meant to know the node uuid, so missing uuid
    a significant issue - it may mean we've been passed someone elses data.

    Check with the Ironic service that this node is still associated with
    this instance. This catches situations where Nova's instance dict
    contains stale data (eg, a delete on an instance that's already gone).

    """
    try:
        return icli.call("node.get_by_instance_uuid", instance['uuid'])
    except ironic_exception.NotFound:
        raise exception.InstanceNotFound(instance_id=instance['uuid'])


def _get_required_value(key, value):
    """Return the requested value."""
    if '/' in value:
        # we need to split the value
        split_value = value.split('/')
        eval_string = 'key'
        for value in split_value:
            eval_string = "%s['%s']" % (eval_string, value)
        return eval(eval_string)
    else:
        return key[value]


def _get_nodes_supported_instances(cpu_arch=''):
    """Return supported instances for a node."""
    return [(cpu_arch, 'baremetal', 'baremetal')]


def _log_ironic_polling(what, node, instance):
    prov_state = (None if node.provision_state is None else
                  '"%s"' % node.provision_state)
    tgt_prov_state = (None if node.target_provision_state is None else
                      '"%s"' % node.target_provision_state)
    LOG.debug('Still waiting for ironic node %(node)s to %(what)s: '
              'provision_state=%(prov_state)s, '
              'target_provision_state=%(tgt_prov_state)s',
              dict(what=what,
                   node=node.uuid,
                   prov_state=prov_state,
                   tgt_prov_state=tgt_prov_state),
              instance=instance)


class IronicDriver(virt_driver.ComputeDriver):
    """Hypervisor driver for Ironic - bare metal provisioning."""

    capabilities = {"has_imagecache": False}

    def __init__(self, virtapi, read_only=False):
        super(IronicDriver, self).__init__(virtapi)

        self.firewall_driver = firewall.load_driver(default=_FIREWALL_DRIVER)
        extra_specs = {}
        extra_specs["ironic_driver"] = \
            "ironic.nova.virt.ironic.driver.IronicDriver"
        for pair in CONF.ironic.instance_type_extra_specs:
            keyval = pair.split(':', 1)
            keyval[0] = keyval[0].strip()
            keyval[1] = keyval[1].strip()
            extra_specs[keyval[0]] = keyval[1]

        self.extra_specs = extra_specs

        icli_log_level = CONF.ironic.client_log_level
        if icli_log_level:
            level = py_logging.getLevelName(icli_log_level)
            logger = py_logging.getLogger('ironicclient')
            logger.setLevel(level)

    def _node_resources_unavailable(self, node_obj):
        """Determines whether the node's resources should be presented
        to Nova for use based on the current power and maintenance state.
        """
        bad_states = [ironic_states.ERROR, ironic_states.NOSTATE]
        return (node_obj.maintenance or
                node_obj.power_state in bad_states)

    def _node_resource(self, node):
        """Helper method to create resource dict from node stats."""
        vcpus = int(node.properties.get('cpus', 0))
        memory_mb = int(node.properties.get('memory_mb', 0))
        local_gb = int(node.properties.get('local_gb', 0))
        cpu_arch = str(node.properties.get('cpu_arch', 'NotFound'))

        nodes_extra_specs = self.extra_specs.copy()

        # NOTE(deva): In Havana and Icehouse, the flavor was required to link
        # to an arch-specific deploy kernel and ramdisk pair, and so the flavor
        # also had to have extra_specs['cpu_arch'], which was matched against
        # the ironic node.properties['cpu_arch'].
        # With Juno, the deploy image(s) may be referenced directly by the
        # node.driver_info, and a flavor no longer needs to contain any of
        # these three extra specs, though the cpu_arch may still be used
        # in a heterogeneous environment, if so desired.
        nodes_extra_specs['cpu_arch'] = cpu_arch

        # NOTE(gilliard): To assist with more precise scheduling, if the
        # node.properties contains a key 'capabilities', we expect the value
        # to be of the form "k1:v1,k2:v2,etc.." which we add directly as
        # key/value pairs into the node_extra_specs to be used by the
        # ComputeCapabilitiesFilter
        capabilities = node.properties.get('capabilities')
        if capabilities:
            for capability in str(capabilities).split(','):
                parts = capability.split(':')
                if len(parts) == 2 and parts[0] and parts[1]:
                    nodes_extra_specs[parts[0]] = parts[1]
                else:
                    LOG.warn(_LW("Ignoring malformed capability '%s'. "
                                 "Format should be 'key:val'."), capability)

        vcpus_used = 0
        memory_mb_used = 0
        local_gb_used = 0

        if node.instance_uuid:
            # Node has an instance, report all resource as unavailable
            vcpus_used = vcpus
            memory_mb_used = memory_mb
            local_gb_used = local_gb
        elif self._node_resources_unavailable(node):
            # The node's current state is such that it should not present any
            # of its resources to Nova
            vcpus = 0
            memory_mb = 0
            local_gb = 0

        dic = {
            'node': str(node.uuid),
            'hypervisor_hostname': str(node.uuid),
            'hypervisor_type': self.get_hypervisor_type(),
            'hypervisor_version': self.get_hypervisor_version(),
            'cpu_info': 'baremetal cpu',
            'vcpus': vcpus,
            'vcpus_used': vcpus_used,
            'local_gb': local_gb,
            'local_gb_used': local_gb_used,
            'disk_total': local_gb,
            'disk_used': local_gb_used,
            'disk_available': local_gb - local_gb_used,
            'memory_mb': memory_mb,
            'memory_mb_used': memory_mb_used,
            'host_memory_total': memory_mb,
            'host_memory_free': memory_mb - memory_mb_used,
            'supported_instances': jsonutils.dumps(
                _get_nodes_supported_instances(cpu_arch)),
            'stats': jsonutils.dumps(nodes_extra_specs),
            'host': CONF.host,
        }
        dic.update(nodes_extra_specs)
        return dic

    def _start_firewall(self, instance, network_info):
        self.firewall_driver.setup_basic_filtering(instance, network_info)
        self.firewall_driver.prepare_instance_filter(instance, network_info)
        self.firewall_driver.apply_instance_filter(instance, network_info)

    def _stop_firewall(self, instance, network_info):
        self.firewall_driver.unfilter_instance(instance, network_info)

    def _add_driver_fields(self, node, instance, image_meta, flavor, 
<<<<<<< HEAD
                                        admin_pass, files, network_info):
=======
                           admin_pass=None, files=None, network_info=None,
                           preserve_ephemeral=None):
>>>>>>> 6a8d9864
        icli = client_wrapper.IronicClientWrapper()
        patch = patcher.create(node).get_deploy_patch(instance,
                                                      image_meta,
                                                      flavor,
                                                      preserve_ephemeral)

        # Associate the node with an instance
        patch.append({'path': '/instance_uuid', 'op': 'add',
                      'value': instance['uuid']})

        if configdrive.required_by(instance):
            LOG.info(_('Using config drive'), instance=instance)
            extra_md = {}
            if admin_pass:
                extra_md['admin_pass'] = admin_pass

            inst_md = instance_metadata.InstanceMetadata(instance,
                content=files, extra_md=extra_md, network_info=network_info)

            fd, configdrive_path = tempfile.mkstemp()
            os.close(fd)

            with configdrive.ConfigDriveBuilder(instance_md=inst_md) as cdb:
                try:
                    cdb.make_drive(configdrive_path)
                except processutils.ProcessExecutionError as e:
                    with excutils.save_and_reraise_exception():
                        LOG.error(_('Creating config drive failed '
                                  'with error: %s'),
                                  e, instance=instance)
            # gzip the configdrive.
            with open(configdrive_path, "rb") as configdrive_fh:
                configdrive_payload = base64.b64encode(zlib.compress(
                                                            configdrive_fh.read()))
            os.remove(configdrive_path)
            patch.append({'path': '/instance_info/config_drive', 'op': 'add',
                      'value': configdrive_payload})

        try:
            icli.call('node.update', node.uuid, patch)
        except ironic_exception.BadRequest:
            msg = (_("Failed to add deploy parameters on node %(node)s "
                     "when provisioning the instance %(instance)s")
                   % {'node': node.uuid, 'instance': instance['uuid']})
            LOG.error(msg)
            raise exception.InstanceDeployFailure(msg)

    def _cleanup_deploy(self, node, instance, network_info):
        icli = client_wrapper.IronicClientWrapper()
        context = nova_context.get_admin_context()
        flavor = flavor_obj.Flavor.get_by_id(context,
                                             instance['instance_type_id'])
        patch = patcher.create(node).get_cleanup_patch(instance, network_info,
                                                       flavor)

        # Unassociate the node
        patch.append({'op': 'remove', 'path': '/instance_uuid'})
        # remove configDrive
        patch.append({'op': 'remove', 'path': '/instance_info/config_drive'})

        try:
            icli.call('node.update', node.uuid, patch)
        except ironic_exception.BadRequest:
            msg = (_("Failed clean up the parameters on node %(node)s "
                     "when unprovisioning the instance %(instance)s")
                   % {'node': node.uuid, 'instance': instance['uuid']})
            LOG.error(msg)
            reason = _("Fail to clean up node %s parameters") % node.uuid
            raise exception.InstanceTerminationFailure(reason=reason)

        self._unplug_vifs(node, instance, network_info)
        self._stop_firewall(instance, network_info)

    def _wait_for_active(self, icli, instance):
        """Wait for the node to be marked as ACTIVE in Ironic."""
        node = validate_instance_and_node(icli, instance)
        if node.provision_state == ironic_states.ACTIVE:
            # job is done
            LOG.debug("Ironic node %(node)s is now ACTIVE",
                      dict(node=node.uuid), instance=instance)
            raise loopingcall.LoopingCallDone()

        if node.target_provision_state == ironic_states.DELETED:
            # ironic is trying to delete it now
            raise exception.InstanceNotFound(instance_id=instance['uuid'])

        if node.provision_state == ironic_states.NOSTATE:
            # ironic already deleted it
            raise exception.InstanceNotFound(instance_id=instance['uuid'])

        if node.provision_state == ironic_states.DEPLOYFAIL:
            # ironic failed to deploy
            msg = (_("Failed to provision instance %(inst)s: %(reason)s")
                   % {'inst': instance['uuid'], 'reason': node.last_error})
            raise exception.InstanceDeployFailure(msg)

        _log_ironic_polling('become ACTIVE', node, instance)

    def init_host(self, host):
        """Initialize anything that is necessary for the driver to function.

        :param host: the hostname of the compute host.

        """
        return

    def get_hypervisor_type(self):
        """Get hypervisor type."""
        return 'ironic'

    def get_hypervisor_version(self):
        """Returns the version of the Ironic API service endpoint."""
        return CONF.ironic.api_version

    def instance_exists(self, instance):
        """Checks the existence of an instance.

        Checks the existence of an instance. This is an override of the
        base method for efficiency.

        :param instance: The instance object.
        :returns: True if the instance exists. False if not.

        """
        icli = client_wrapper.IronicClientWrapper()
        try:
            validate_instance_and_node(icli, instance)
            return True
        except exception.InstanceNotFound:
            return False

    def list_instances(self):
        """Return the names of all the instances provisioned.

        :returns: a list of instance names.

        """
        icli = client_wrapper.IronicClientWrapper()
        node_list = icli.call("node.list", associated=True)
        context = nova_context.get_admin_context()
        return [instance_obj.Instance.get_by_uuid(context,
                                                  i.instance_uuid).name
                for i in node_list]

    def list_instance_uuids(self):
        """Return the UUIDs of all the instances provisioned.

        :returns: a list of instance UUIDs.

        """
        icli = client_wrapper.IronicClientWrapper()
        node_list = icli.call("node.list", associated=True)
        return list(set(n.instance_uuid for n in node_list))

    def node_is_available(self, nodename):
        """Confirms a Nova hypervisor node exists in the Ironic inventory.

        :param nodename: The UUID of the node.
        :returns: True if the node exists, False if not.

        """
        icli = client_wrapper.IronicClientWrapper()
        try:
            icli.call("node.get", nodename)
            return True
        except ironic_exception.NotFound:
            return False

    def get_available_nodes(self, refresh=False):
        """Returns the UUIDs of all nodes in the Ironic inventory.

        :param refresh: Boolean value; If True run update first. Ignored by
            this driver.
        :returns: a list of UUIDs

        """
        icli = client_wrapper.IronicClientWrapper()
        node_list = icli.call("node.list")
        nodes = [n.uuid for n in node_list]
        LOG.debug("Returning %(num_nodes)s available node(s): %(nodes)s",
                  dict(num_nodes=len(nodes), nodes=nodes))
        return nodes

    def get_available_resource(self, nodename):
        """Retrieve resource information.

        This method is called when nova-compute launches, and
        as part of a periodic task that records the results in the DB.

        :param nodename: the UUID of the node.
        :returns: a dictionary describing resources.

        """
        icli = client_wrapper.IronicClientWrapper()
        node = icli.call("node.get", nodename)
        return self._node_resource(node)

    def get_info(self, instance):
        """Get the current state and resource usage for this instance.

        If the instance is not found this method returns (a dictionary
        with) NOSTATE and all resources == 0.

        :param instance: the instance object.
        :returns: a dictionary containing:
            :state: the running state. One of :mod:`nova.compute.power_state`.
            :max_mem:  (int) the maximum memory in KBytes allowed.
            :mem:      (int) the memory in KBytes used by the domain.
            :num_cpu:  (int) the number of CPUs.
            :cpu_time: (int) the CPU time used in nanoseconds. Always 0 for
                             this driver.

        """
        icli = client_wrapper.IronicClientWrapper()
        try:
            node = validate_instance_and_node(icli, instance)
        except exception.InstanceNotFound:
            return {'state': map_power_state(ironic_states.NOSTATE),
                    'max_mem': 0,
                    'mem': 0,
                    'num_cpu': 0,
                    'cpu_time': 0
                    }

        memory_kib = int(node.properties.get('memory_mb')) * 1024
        return {'state': map_power_state(node.power_state),
                'max_mem': memory_kib,
                'mem': memory_kib,
                'num_cpu': node.properties.get('cpus'),
                'cpu_time': 0
                }

    def macs_for_instance(self, instance):
        """List the MAC addresses of an instance.

        List of MAC addresses for the node which this instance is
        associated with.

        :param instance: the instance object.
        :returns: a list of MAC addresses.

        """
        icli = client_wrapper.IronicClientWrapper()
        try:
            node = icli.call("node.get", instance['node'])
        except ironic_exception.NotFound:
            return []
        ports = icli.call("node.list_ports", node.uuid)
        return [p.address for p in ports]

    def spawn(self, context, instance, image_meta, injected_files,
              admin_password, network_info=None, block_device_info=None):
        """Deploy an instance.

        :param context: The security context.
        :param instance: The instance object.
        :param image_meta: Image object returned by nova.image.glance
            that defines the image from which to boot this instance.
        :param injected_files: User files to inject into instance. Ignored
            by this driver.
        :param admin_password: Administrator password to set in
            instance. Ignored by this driver.
        :param network_info: Instance network information.
        :param block_device_info: Instance block device
            information. Ignored by this driver.

        """
        # The compute manager is meant to know the node uuid, so missing uuid
        # is a significant issue. It may mean we've been passed the wrong data.
        node_uuid = instance.get('node')
        if not node_uuid:
            raise exception.NovaException(
                _("Ironic node uuid not supplied to "
                  "driver for instance %s.") % instance['uuid'])

        icli = client_wrapper.IronicClientWrapper()
        node = icli.call("node.get", node_uuid)

        flavor = flavor_obj.Flavor.get_by_id(context,
                                             instance['instance_type_id'])
        self._add_driver_fields(node, instance, image_meta, flavor, 
                                    admin_password, injected_files, network_info)

        # NOTE(Shrews): The default ephemeral device needs to be set for
        # services (like cloud-init) that depend on it being returned by the
        # metadata server. Addresses bug https://launchpad.net/bugs/1324286.
        if flavor['ephemeral_gb']:
            instance.default_ephemeral_device = '/dev/sda1'
            instance.save()

        #validate we ready to do the deploy
        validate_chk = icli.call("node.validate", node_uuid)
        if not validate_chk.deploy or not validate_chk.power:
            # something is wrong. undo we we have done
            self._cleanup_deploy(node, instance, network_info)
            raise exception.ValidationError(_(
                "Ironic node: %(id)s failed to validate."
                " (deploy: %(deploy)s, power: %(power)s)")
                % {'id': node.uuid,
                   'deploy': validate_chk.deploy,
                   'power': validate_chk.power})

        # prepare for the deploy
        try:
            self._plug_vifs(node, instance, network_info)
            self._start_firewall(instance, network_info)
        except Exception:
            with excutils.save_and_reraise_exception():
                LOG.error(_("Error preparing deploy for instance %(instance)s "
                            "on baremetal node %(node)s.") %
                          {'instance': instance['uuid'],
                           'node': node_uuid})
                self._cleanup_deploy(node, instance, network_info)

        # trigger the node deploy
        try:
            icli.call("node.set_provision_state", node_uuid,
                      ironic_states.ACTIVE)
        except (exception.NovaException,               # Retry failed
                ironic_exception.InternalServerError,  # Validations
                ironic_exception.BadRequest) as e:     # Maintenance
            msg = (_("Failed to request Ironic to provision instance "
                     "%(inst)s: %(reason)s") % {'inst': instance['uuid'],
                                                'reason': str(e)})
            LOG.error(msg)
            self._cleanup_deploy(node, instance, network_info)
            raise exception.InstanceDeployFailure(msg)

        timer = loopingcall.FixedIntervalLoopingCall(self._wait_for_active,
                                                     icli, instance)
        try:
            timer.start(interval=CONF.ironic.api_retry_interval).wait()
        except exception.InstanceDeployFailure:
            with excutils.save_and_reraise_exception():
                LOG.error(_("Error deploying instance %(instance)s on "
                            "baremetal node %(node)s.") %
                          {'instance': instance['uuid'],
                           'node': node_uuid})
                self.destroy(context, instance, network_info)

    def _unprovision(self, icli, instance, node):
        """This method is called from destroy() to unprovision
        already provisioned node after required checks.
        """
        try:
            icli.call("node.set_provision_state", node.uuid, "deleted")
        except Exception as e:
            # if the node is already in a deprovisioned state, continue
            # This should be fixed in Ironic.
            # TODO(deva): This exception should be added to
            #             python-ironicclient and matched directly,
            #             rather than via __name__.
            if getattr(e, '__name__', None) != 'InstanceDeployFailure':
                raise

        # using a dict because this is modified in the local method
        data = {'tries': 0}

        def _wait_for_provision_state():
            node = validate_instance_and_node(icli, instance)
            if not node.provision_state:
                LOG.debug("Ironic node %(node)s is now unprovisioned",
                          dict(node=node.uuid), instance=instance)
                raise loopingcall.LoopingCallDone()

            if data['tries'] >= CONF.ironic.api_max_retries:
                msg = (_("Error destroying the instance on node %(node)s. "
                         "Provision state still '%(state)s'.")
                       % {'state': node.provision_state,
                          'node': node.uuid})
                LOG.error(msg)
                raise exception.NovaException(msg)
            else:
                data['tries'] += 1

            _log_ironic_polling('unprovision', node, instance)

        # wait for the state transition to finish
        timer = loopingcall.FixedIntervalLoopingCall(_wait_for_provision_state)
        timer.start(interval=CONF.ironic.api_retry_interval).wait()

    def destroy(self, context, instance, network_info,
                block_device_info=None, destroy_disks=True):
        """Destroy the specified instance, if it can be found.

        :param context: The security context.
        :param instance: The instance object.
        :param network_info: Instance network information.
        :param block_device_info: Instance block device
            information. Ignored by this driver.
        :param destroy_disks: Indicates if disks should be
            destroyed. Ignored by this driver.

        """
        icli = client_wrapper.IronicClientWrapper()
        try:
            node = validate_instance_and_node(icli, instance)
        except exception.InstanceNotFound:
            LOG.warning(_LW("Destroy called on non-existing instance %s."),
                        instance['uuid'])
            # NOTE(deva): if nova.compute.ComputeManager._delete_instance()
            #             is called on a non-existing instance, the only way
            #             to delete it is to return from this method
            #             without raising any exceptions.
            return

        if node.provision_state in (ironic_states.ACTIVE,
                                    ironic_states.DEPLOYFAIL,
                                    ironic_states.ERROR,
                                    ironic_states.DEPLOYWAIT):
            self._unprovision(icli, instance, node)

        self._cleanup_deploy(node, instance, network_info)

    def reboot(self, context, instance, network_info, reboot_type,
               block_device_info=None, bad_volumes_callback=None):
        """Reboot the specified instance.

        :param context: The security context.
        :param instance: The instance object.
        :param network_info: Instance network information. Ignored by
            this driver.
        :param reboot_type: Either a HARD or SOFT reboot. Ignored by
            this driver.
        :param block_device_info: Info pertaining to attached volumes.
            Ignored by this driver.
        :param bad_volumes_callback: Function to handle any bad volumes
            encountered. Ignored by this driver.

        """
        icli = client_wrapper.IronicClientWrapper()
        node = validate_instance_and_node(icli, instance)
        icli.call("node.set_power_state", node.uuid, 'reboot')

    def power_off(self, instance):
        """Power off the specified instance.

        :param instance: The instance object.

        """
        # TODO(nobodycam): check the current power state first.
        icli = client_wrapper.IronicClientWrapper()
        node = validate_instance_and_node(icli, instance)
        icli.call("node.set_power_state", node.uuid, 'off')

    def power_on(self, context, instance, network_info,
                 block_device_info=None):
        """Power on the specified instance.

        :param context: The security context.
        :param instance: The instance object.
        :param network_info: Instance network information. Ignored by
            this driver.
        :param block_device_info: Instance block device
            information. Ignored by this driver.

        """
        # TODO(nobodycam): check the current power state first.
        icli = client_wrapper.IronicClientWrapper()
        node = validate_instance_and_node(icli, instance)
        icli.call("node.set_power_state", node.uuid, 'on')

    def get_host_stats(self, refresh=False):
        """Return the currently known stats for all Ironic nodes.

        :param refresh: Boolean value; If True run update first. Ignored by
            this driver.
        :returns: a list of dictionaries; each dictionary contains the
            stats for a node.

        """
        caps = []
        icli = client_wrapper.IronicClientWrapper()
        node_list = icli.call("node.list")
        for node in node_list:
            data = self._node_resource(node)
            caps.append(data)
        return caps

    def get_console_output(self, context, instance):
        """Get console log for an instance.

        Not Implemented Yet.

        :param context: The security context.
        :param instance: The instance object.

        """
        raise NotImplementedError()

    def refresh_security_group_rules(self, security_group_id):
        """Refresh security group rules from data store.

        Invoked when security group rules are updated.

        :param security_group_id: The security group id.

        """
        self.firewall_driver.refresh_security_group_rules(security_group_id)

    def refresh_security_group_members(self, security_group_id):
        """Refresh security group members from data store.

        Invoked when instances are added/removed to a security group.

        :param security_group_id: The security group id.

        """
        self.firewall_driver.refresh_security_group_members(security_group_id)

    def refresh_provider_fw_rules(self):
        """Triggers a firewall update based on database changes."""
        self.firewall_driver.refresh_provider_fw_rules()

    def refresh_instance_security_rules(self, instance):
        """Refresh security group rules from data store.

        Gets called when an instance gets added to or removed from
        the security group the instance is a member of or if the
        group gains or loses a rule.

        :param instance: The instance object.

        """
        self.firewall_driver.refresh_instance_security_rules(instance)

    def ensure_filtering_rules_for_instance(self, instance, network_info):
        """Set up filtering rules.

        :param instance: The instance object.
        :param network_info: Instance network information.

        """
        self.firewall_driver.setup_basic_filtering(instance, network_info)
        self.firewall_driver.prepare_instance_filter(instance, network_info)

    def unfilter_instance(self, instance, network_info):
        """Stop filtering instance.

        :param instance: The instance object.
        :param network_info: Instance network information.

        """
        self.firewall_driver.unfilter_instance(instance, network_info)

    def _plug_vifs(self, node, instance, network_info):
        LOG.debug("plug: instance_uuid=%(uuid)s vif=%(network_info)s"
                  % {'uuid': instance['uuid'], 'network_info': network_info})
        # start by ensuring the ports are clear
        self._unplug_vifs(node, instance, network_info)

        icli = client_wrapper.IronicClientWrapper()
        ports = icli.call("node.list_ports", node.uuid)

        if len(network_info) > len(ports):
            raise exception.NovaException(_(
                "Ironic node: %(id)s virtual to physical interface count"
                "  missmatch"
                " (Vif count: %(vif_count)d, Pif count: %(pif_count)d)")
                % {'id': node.uuid,
                   'vif_count': len(network_info),
                   'pif_count': len(ports)})

        if len(network_info) > 0:
            # not needed if no vif are defined
            for vif, pif in zip(network_info, ports):
                # attach what neutron needs directly to the port
                port_id = unicode(vif['id'])
                patch = [{'op': 'add',
                          'path': '/extra/vif_port_id',
                          'value': port_id}]
                icli.call("port.update", pif.uuid, patch)

    def _unplug_vifs(self, node, instance, network_info):
        LOG.debug("unplug: instance_uuid=%(uuid)s vif=%(network_info)s"
                  % {'uuid': instance['uuid'], 'network_info': network_info})
        if network_info and len(network_info) > 0:
            icli = client_wrapper.IronicClientWrapper()
            ports = icli.call("node.list_ports", node.uuid)

            # not needed if no vif are defined
            for vif, pif in zip(network_info, ports):
                # we can not attach a dict directly
                patch = [{'op': 'remove', 'path': '/extra/vif_port_id'}]
                try:
                    icli.call("port.update", pif.uuid, patch)
                except ironic_exception.BadRequest:
                    pass

    def plug_vifs(self, instance, network_info):
        """Plug VIFs into networks.

        :param instance: The instance object.
        :param network_info: Instance network information.

        """
        icli = client_wrapper.IronicClientWrapper()
        node = icli.call("node.get", instance['node'])
        self._plug_vifs(node, instance, network_info)

    def unplug_vifs(self, instance, network_info):
        """Unplug VIFs from networks.

        :param instance: The instance object.
        :param network_info: Instance network information.

        """
        icli = client_wrapper.IronicClientWrapper()
        node = icli.call("node.get", instance['node'])
        self._unplug_vifs(node, instance, network_info)

    def rebuild(self, context, instance, image_meta, injected_files,
                admin_password, bdms, detach_block_devices,
                attach_block_devices, network_info=None,
                recreate=False, block_device_info=None,
                preserve_ephemeral=False):
        """Rebuild/redeploy an instance.

        This version of rebuild() allows for supporting the option to
        preserve the ephemeral partition. We cannot call spawn() from
        here because it will attempt to set the instance_uuid value
        again, which is not allowed by the Ironic API. It also requires
        the instance to not have an 'active' provision state, but we
        cannot safely change that. Given that, we implement only the
        portions of spawn() we need within rebuild().

        :param context: The security context.
        :param instance: The instance object.
        :param image_meta: Image object returned by nova.image.glance
            that defines the image from which to boot this instance. Ignored
            by this driver.
        :param injected_files: User files to inject into instance. Ignored
            by this driver.
        :param admin_password: Administrator password to set in
            instance. Ignored by this driver.
        :param bdms: block-device-mappings to use for rebuild. Ignored
            by this driver.
        :param detach_block_devices: function to detach block devices. See
            nova.compute.manager.ComputeManager:_rebuild_default_impl for
            usage. Ignored by this driver.
        :param attach_block_devices: function to attach block devices. See
            nova.compute.manager.ComputeManager:_rebuild_default_impl for
            usage. Ignored by this driver.
        :param network_info: Instance network information. Ignored by
            this driver.
        :param recreate: Boolean value; if True the instance is
            recreated on a new hypervisor - all the cleanup of old state is
            skipped. Ignored by this driver.
        :param block_device_info: Instance block device
            information. Ignored by this driver.
        :param preserve_ephemeral: Boolean value; if True the ephemeral
            must be preserved on rebuild.

        """
        instance.task_state = task_states.REBUILD_SPAWNING
        instance.save(expected_task_state=[task_states.REBUILDING])

        node_uuid = instance['node']
        icli = client_wrapper.IronicClientWrapper()
        node = icli.call("node.get", node_uuid)
        flavor = flavor_obj.Flavor.get_by_id(context,
                                             instance['instance_type_id'])

        self._add_driver_fields(node, instance, image_meta, flavor,
                                admin_password, injected_files, network_info,
                                preserve_ephemeral)

        # Trigger the node rebuild/redeploy.
        try:
            icli.call("node.set_provision_state",
                      node_uuid, ironic_states.REBUILD)
        except (exception.NovaException,               # Retry failed
                ironic_exception.InternalServerError,  # Validations
                ironic_exception.BadRequest) as e:     # Maintenance
            msg = (_("Failed to request Ironic to rebuild instance "
                     "%(inst)s: %(reason)s") % {'inst': instance['uuid'],
                                                'reason': str(e)})
            raise exception.InstanceDeployFailure(msg)

        # Although the target provision state is REBUILD, it will actually go
        # to ACTIVE once the redeploy is finished.
        timer = loopingcall.FixedIntervalLoopingCall(self._wait_for_active,
                                                     icli, instance)
        timer.start(interval=CONF.ironic.api_retry_interval).wait()<|MERGE_RESOLUTION|>--- conflicted
+++ resolved
@@ -282,12 +282,8 @@
         self.firewall_driver.unfilter_instance(instance, network_info)
 
     def _add_driver_fields(self, node, instance, image_meta, flavor, 
-<<<<<<< HEAD
-                                        admin_pass, files, network_info):
-=======
                            admin_pass=None, files=None, network_info=None,
                            preserve_ephemeral=None):
->>>>>>> 6a8d9864
         icli = client_wrapper.IronicClientWrapper()
         patch = patcher.create(node).get_deploy_patch(instance,
                                                       image_meta,
