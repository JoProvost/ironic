# coding=utf-8
#
# Copyright 2014 Red Hat, Inc.
# Copyright 2013 Hewlett-Packard Development Company, L.P.
# All Rights Reserved.
#
#    Licensed under the Apache License, Version 2.0 (the "License"); you may
#    not use this file except in compliance with the License. You may obtain
#    a copy of the License at
#
#         http://www.apache.org/licenses/LICENSE-2.0
#
#    Unless required by applicable law or agreed to in writing, software
#    distributed under the License is distributed on an "AS IS" BASIS, WITHOUT
#    WARRANTIES OR CONDITIONS OF ANY KIND, either express or implied. See the
#    License for the specific language governing permissions and limitations
#    under the License.

"""
A driver wrapping the Ironic API, such that Nova may provision
bare metal resources.
"""
import logging as py_logging

from ironicclient import exc as ironic_exception
from oslo.config import cfg

from ironic.nova.virt.ironic import client_wrapper
from ironic.nova.virt.ironic import ironic_states
from ironic.nova.virt.ironic import patcher
from nova import context as nova_context
from nova.compute import power_state
from nova.compute import task_states
from nova import exception
from nova.objects import flavor as flavor_obj
from nova.objects import instance as instance_obj
from nova.openstack.common import excutils
from nova.openstack.common.gettextutils import _, _LW
from nova.openstack.common import jsonutils
from nova.openstack.common import log as logging
from nova.openstack.common import loopingcall
from nova.virt import driver as virt_driver
from nova.virt import firewall
from nova.api.metadata import base as instance_metadata
from nova.virt import configdrive
import zlib
import base64
import tempfile
import os

LOG = logging.getLogger(__name__)

opts = [
    cfg.IntOpt('api_version',
               default=1,
               help='Version of Ironic API service endpoint.'),
    cfg.StrOpt('api_endpoint',
               help='URL for Ironic API endpoint.'),
    cfg.StrOpt('admin_username',
               help='Ironic keystone admin name'),
    cfg.StrOpt('admin_password',
               help='Ironic keystone admin password.'),
    cfg.StrOpt('admin_auth_token',
               help='Ironic keystone auth token.'),
    cfg.StrOpt('admin_url',
               help='Keystone public API endpoint.'),
    cfg.StrOpt('client_log_level',
               help='Log level override for ironicclient. Set this in '
                    'order to override the global "default_log_levels", '
                    '"verbose", and "debug" settings.'),
    cfg.StrOpt('pxe_bootfile_name',
               help='This gets passed to Neutron as the bootfile dhcp '
               'parameter when the dhcp_options_enabled is set.',
               default='pxelinux.0'),
    cfg.StrOpt('admin_tenant_name',
               help='Ironic keystone tenant name.'),
    cfg.ListOpt('instance_type_extra_specs',
                default=[],
                help='A list of additional capabilities corresponding to '
                'instance_type_extra_specs for this compute '
                'host to advertise. Valid entries are name=value, pairs '
                'For example, "key1:val1, key2:val2"'),
    cfg.IntOpt('api_max_retries',
               default=60,
               help=('How many retries when a request does conflict.')),
    cfg.IntOpt('api_retry_interval',
               default=2,
               help=('How often to retry in seconds when a request '
                     'does conflict')),
    ]

ironic_group = cfg.OptGroup(name='ironic',
                            title='Ironic Options')

CONF = cfg.CONF
CONF.register_group(ironic_group)
CONF.register_opts(opts, ironic_group)

_FIREWALL_DRIVER = "%s.%s" % (firewall.__name__,
                              firewall.NoopFirewallDriver.__name__)

_POWER_STATE_MAP = {
    ironic_states.POWER_ON: power_state.RUNNING,
    ironic_states.NOSTATE: power_state.NOSTATE,
    ironic_states.POWER_OFF: power_state.SHUTDOWN,
}


def map_power_state(state):
    try:
        return _POWER_STATE_MAP[state]
    except KeyError:
        LOG.warning(_("Power state %s not found.") % state)
        return power_state.NOSTATE


def validate_instance_and_node(icli, instance):
    """Get and validate a node's uuid out of a manager instance dict.

    The compute manager is meant to know the node uuid, so missing uuid
    a significant issue - it may mean we've been passed someone elses data.

    Check with the Ironic service that this node is still associated with
    this instance. This catches situations where Nova's instance dict
    contains stale data (eg, a delete on an instance that's already gone).

    """
    try:
        return icli.call("node.get_by_instance_uuid", instance['uuid'])
    except ironic_exception.NotFound:
        raise exception.InstanceNotFound(instance_id=instance['uuid'])


def _get_required_value(key, value):
    """Return the requested value."""
    if '/' in value:
        # we need to split the value
        split_value = value.split('/')
        eval_string = 'key'
        for value in split_value:
            eval_string = "%s['%s']" % (eval_string, value)
        return eval(eval_string)
    else:
        return key[value]


def _get_nodes_supported_instances(cpu_arch=''):
    """Return supported instances for a node."""
    return [(cpu_arch, 'baremetal', 'baremetal')]


def _log_ironic_polling(what, node, instance):
    prov_state = (None if node.provision_state is None else
                  '"%s"' % node.provision_state)
    tgt_prov_state = (None if node.target_provision_state is None else
                      '"%s"' % node.target_provision_state)
    LOG.debug('Still waiting for ironic node %(node)s to %(what)s: '
              'provision_state=%(prov_state)s, '
              'target_provision_state=%(tgt_prov_state)s',
              dict(what=what,
                   node=node.uuid,
                   prov_state=prov_state,
                   tgt_prov_state=tgt_prov_state),
              instance=instance)


class IronicDriver(virt_driver.ComputeDriver):
    """Hypervisor driver for Ironic - bare metal provisioning."""

    capabilities = {"has_imagecache": False}

    def __init__(self, virtapi, read_only=False):
        super(IronicDriver, self).__init__(virtapi)

        self.firewall_driver = firewall.load_driver(default=_FIREWALL_DRIVER)
        extra_specs = {}
        extra_specs["ironic_driver"] = \
            "ironic.nova.virt.ironic.driver.IronicDriver"
        for pair in CONF.ironic.instance_type_extra_specs:
            keyval = pair.split(':', 1)
            keyval[0] = keyval[0].strip()
            keyval[1] = keyval[1].strip()
            extra_specs[keyval[0]] = keyval[1]

        self.extra_specs = extra_specs

        icli_log_level = CONF.ironic.client_log_level
        if icli_log_level:
            level = py_logging.getLevelName(icli_log_level)
            logger = py_logging.getLogger('ironicclient')
            logger.setLevel(level)

    def _node_resources_unavailable(self, node_obj):
        """Determines whether the node's resources should be presented
        to Nova for use based on the current power and maintenance state.
        """
        bad_states = [ironic_states.ERROR, ironic_states.NOSTATE]
        return (node_obj.maintenance or
                node_obj.power_state in bad_states)

    def _node_resource(self, node):
        """Helper method to create resource dict from node stats."""
        vcpus = int(node.properties.get('cpus', 0))
        memory_mb = int(node.properties.get('memory_mb', 0))
        local_gb = int(node.properties.get('local_gb', 0))
        cpu_arch = str(node.properties.get('cpu_arch', 'NotFound'))

        nodes_extra_specs = self.extra_specs.copy()

        # NOTE(deva): In Havana and Icehouse, the flavor was required to link
        # to an arch-specific deploy kernel and ramdisk pair, and so the flavor
        # also had to have extra_specs['cpu_arch'], which was matched against
        # the ironic node.properties['cpu_arch'].
        # With Juno, the deploy image(s) may be referenced directly by the
        # node.driver_info, and a flavor no longer needs to contain any of
        # these three extra specs, though the cpu_arch may still be used
        # in a heterogeneous environment, if so desired.
        nodes_extra_specs['cpu_arch'] = cpu_arch

        # NOTE(gilliard): To assist with more precise scheduling, if the
        # node.properties contains a key 'capabilities', we expect the value
        # to be of the form "k1:v1,k2:v2,etc.." which we add directly as
        # key/value pairs into the node_extra_specs to be used by the
        # ComputeCapabilitiesFilter
        capabilities = node.properties.get('capabilities')
        if capabilities:
            for capability in str(capabilities).split(','):
                parts = capability.split(':')
                if len(parts) == 2 and parts[0] and parts[1]:
                    nodes_extra_specs[parts[0]] = parts[1]
                else:
                    LOG.warn(_LW("Ignoring malformed capability '%s'. "
                                 "Format should be 'key:val'."), capability)

        vcpus_used = 0
        memory_mb_used = 0
        local_gb_used = 0

        if node.instance_uuid:
            # Node has an instance, report all resource as unavailable
            vcpus_used = vcpus
            memory_mb_used = memory_mb
            local_gb_used = local_gb
        elif self._node_resources_unavailable(node):
            # The node's current state is such that it should not present any
            # of its resources to Nova
            vcpus = 0
            memory_mb = 0
            local_gb = 0

        dic = {
            'node': str(node.uuid),
            'hypervisor_hostname': str(node.uuid),
            'hypervisor_type': self.get_hypervisor_type(),
            'hypervisor_version': self.get_hypervisor_version(),
            'cpu_info': 'baremetal cpu',
            'vcpus': vcpus,
            'vcpus_used': vcpus_used,
            'local_gb': local_gb,
            'local_gb_used': local_gb_used,
            'disk_total': local_gb,
            'disk_used': local_gb_used,
            'disk_available': local_gb - local_gb_used,
            'memory_mb': memory_mb,
            'memory_mb_used': memory_mb_used,
            'host_memory_total': memory_mb,
            'host_memory_free': memory_mb - memory_mb_used,
            'supported_instances': jsonutils.dumps(
                _get_nodes_supported_instances(cpu_arch)),
            'stats': jsonutils.dumps(nodes_extra_specs),
            'host': CONF.host,
        }
        dic.update(nodes_extra_specs)
        return dic

    def _start_firewall(self, instance, network_info):
        self.firewall_driver.setup_basic_filtering(instance, network_info)
        self.firewall_driver.prepare_instance_filter(instance, network_info)
        self.firewall_driver.apply_instance_filter(instance, network_info)

    def _stop_firewall(self, instance, network_info):
        self.firewall_driver.unfilter_instance(instance, network_info)

<<<<<<< HEAD
    def _add_driver_fields(self, node, instance, image_meta, flavor, 
                                        admin_pass, files, network_info):
=======
    def _add_driver_fields(self, node, instance, image_meta, flavor,
                           preserve_ephemeral=None):
>>>>>>> 169e1fd4
        icli = client_wrapper.IronicClientWrapper()
        patch = patcher.create(node).get_deploy_patch(instance,
                                                      image_meta,
                                                      flavor,
                                                      preserve_ephemeral)

        # Associate the node with an instance
        patch.append({'path': '/instance_uuid', 'op': 'add',
                      'value': instance['uuid']})

        if configdrive.required_by(instance):
            LOG.info(_('Using config drive'), instance=instance)
            extra_md = {}
            if admin_pass:
                extra_md['admin_pass'] = admin_pass

            inst_md = instance_metadata.InstanceMetadata(instance,
                content=files, extra_md=extra_md, network_info=network_info)

            fd, configdrive_path = tempfile.mkstemp()
            os.close(fd)

            with configdrive.ConfigDriveBuilder(instance_md=inst_md) as cdb:
                try:
                    cdb.make_drive(configdrive_path)
                except processutils.ProcessExecutionError as e:
                    with excutils.save_and_reraise_exception():
                        LOG.error(_('Creating config drive failed '
                                  'with error: %s'),
                                  e, instance=instance)
            # gzip the configdrive.
            with open(configdrive_path, "rb") as configdrive_fh:
                configdrive_payload = base64.b64encode(zlib.compress(
                                                            configdrive_fh.read()))
            os.remove(configdrive_path)
            patch.append({'path': '/instance_info/config_drive', 'op': 'add',
                      'value': configdrive_payload})

        try:
            icli.call('node.update', node.uuid, patch)
        except ironic_exception.BadRequest:
            msg = (_("Failed to add deploy parameters on node %(node)s "
                     "when provisioning the instance %(instance)s")
                   % {'node': node.uuid, 'instance': instance['uuid']})
            LOG.error(msg)
            raise exception.InstanceDeployFailure(msg)

    def _cleanup_deploy(self, node, instance, network_info):
        icli = client_wrapper.IronicClientWrapper()
        context = nova_context.get_admin_context()
        flavor = flavor_obj.Flavor.get_by_id(context,
                                             instance['instance_type_id'])
        patch = patcher.create(node).get_cleanup_patch(instance, network_info,
                                                       flavor)

        # Unassociate the node
        patch.append({'op': 'remove', 'path': '/instance_uuid'})
        # remove configDrive
        patch.append({'op': 'remove', 'path': '/instance_info/config_drive'})

        try:
            icli.call('node.update', node.uuid, patch)
        except ironic_exception.BadRequest:
            msg = (_("Failed clean up the parameters on node %(node)s "
                     "when unprovisioning the instance %(instance)s")
                   % {'node': node.uuid, 'instance': instance['uuid']})
            LOG.error(msg)
            reason = _("Fail to clean up node %s parameters") % node.uuid
            raise exception.InstanceTerminationFailure(reason=reason)

        self._unplug_vifs(node, instance, network_info)
        self._stop_firewall(instance, network_info)

    def _wait_for_active(self, icli, instance):
        """Wait for the node to be marked as ACTIVE in Ironic."""
        node = validate_instance_and_node(icli, instance)
        if node.provision_state == ironic_states.ACTIVE:
            # job is done
            LOG.debug("Ironic node %(node)s is now ACTIVE",
                      dict(node=node.uuid), instance=instance)
            raise loopingcall.LoopingCallDone()

        if node.target_provision_state == ironic_states.DELETED:
            # ironic is trying to delete it now
            raise exception.InstanceNotFound(instance_id=instance['uuid'])

        if node.provision_state == ironic_states.NOSTATE:
            # ironic already deleted it
            raise exception.InstanceNotFound(instance_id=instance['uuid'])

        if node.provision_state == ironic_states.DEPLOYFAIL:
            # ironic failed to deploy
            msg = (_("Failed to provision instance %(inst)s: %(reason)s")
                   % {'inst': instance['uuid'], 'reason': node.last_error})
            raise exception.InstanceDeployFailure(msg)

        _log_ironic_polling('become ACTIVE', node, instance)

    def init_host(self, host):
        """Initialize anything that is necessary for the driver to function.

        :param host: the hostname of the compute host.

        """
        return

    def get_hypervisor_type(self):
        """Get hypervisor type."""
        return 'ironic'

    def get_hypervisor_version(self):
        """Returns the version of the Ironic API service endpoint."""
        return CONF.ironic.api_version

    def instance_exists(self, instance):
        """Checks the existence of an instance.

        Checks the existence of an instance. This is an override of the
        base method for efficiency.

        :param instance: The instance object.
        :returns: True if the instance exists. False if not.

        """
        icli = client_wrapper.IronicClientWrapper()
        try:
            validate_instance_and_node(icli, instance)
            return True
        except exception.InstanceNotFound:
            return False

    def list_instances(self):
        """Return the names of all the instances provisioned.

        :returns: a list of instance names.

        """
        icli = client_wrapper.IronicClientWrapper()
        node_list = icli.call("node.list", associated=True)
        context = nova_context.get_admin_context()
        return [instance_obj.Instance.get_by_uuid(context,
                                                  i.instance_uuid).name
                for i in node_list]

    def list_instance_uuids(self):
        """Return the UUIDs of all the instances provisioned.

        :returns: a list of instance UUIDs.

        """
        icli = client_wrapper.IronicClientWrapper()
        node_list = icli.call("node.list", associated=True)
        return list(set(n.instance_uuid for n in node_list))

    def node_is_available(self, nodename):
        """Confirms a Nova hypervisor node exists in the Ironic inventory.

        :param nodename: The UUID of the node.
        :returns: True if the node exists, False if not.

        """
        icli = client_wrapper.IronicClientWrapper()
        try:
            icli.call("node.get", nodename)
            return True
        except ironic_exception.NotFound:
            return False

    def get_available_nodes(self, refresh=False):
        """Returns the UUIDs of all nodes in the Ironic inventory.

        :param refresh: Boolean value; If True run update first. Ignored by
            this driver.
        :returns: a list of UUIDs

        """
        icli = client_wrapper.IronicClientWrapper()
        node_list = icli.call("node.list")
        nodes = [n.uuid for n in node_list]
        LOG.debug("Returning %(num_nodes)s available node(s): %(nodes)s",
                  dict(num_nodes=len(nodes), nodes=nodes))
        return nodes

    def get_available_resource(self, nodename):
        """Retrieve resource information.

        This method is called when nova-compute launches, and
        as part of a periodic task that records the results in the DB.

        :param nodename: the UUID of the node.
        :returns: a dictionary describing resources.

        """
        icli = client_wrapper.IronicClientWrapper()
        node = icli.call("node.get", nodename)
        return self._node_resource(node)

    def get_info(self, instance):
        """Get the current state and resource usage for this instance.

        If the instance is not found this method returns (a dictionary
        with) NOSTATE and all resources == 0.

        :param instance: the instance object.
        :returns: a dictionary containing:
            :state: the running state. One of :mod:`nova.compute.power_state`.
            :max_mem:  (int) the maximum memory in KBytes allowed.
            :mem:      (int) the memory in KBytes used by the domain.
            :num_cpu:  (int) the number of CPUs.
            :cpu_time: (int) the CPU time used in nanoseconds. Always 0 for
                             this driver.

        """
        icli = client_wrapper.IronicClientWrapper()
        try:
            node = validate_instance_and_node(icli, instance)
        except exception.InstanceNotFound:
            return {'state': map_power_state(ironic_states.NOSTATE),
                    'max_mem': 0,
                    'mem': 0,
                    'num_cpu': 0,
                    'cpu_time': 0
                    }

        memory_kib = int(node.properties.get('memory_mb')) * 1024
        return {'state': map_power_state(node.power_state),
                'max_mem': memory_kib,
                'mem': memory_kib,
                'num_cpu': node.properties.get('cpus'),
                'cpu_time': 0
                }

    def macs_for_instance(self, instance):
        """List the MAC addresses of an instance.

        List of MAC addresses for the node which this instance is
        associated with.

        :param instance: the instance object.
        :returns: a list of MAC addresses.

        """
        icli = client_wrapper.IronicClientWrapper()
        try:
            node = icli.call("node.get", instance['node'])
        except ironic_exception.NotFound:
            return []
        ports = icli.call("node.list_ports", node.uuid)
        return [p.address for p in ports]

    def spawn(self, context, instance, image_meta, injected_files,
              admin_password, network_info=None, block_device_info=None):
        """Deploy an instance.

        :param context: The security context.
        :param instance: The instance object.
        :param image_meta: Image object returned by nova.image.glance
            that defines the image from which to boot this instance.
        :param injected_files: User files to inject into instance. Ignored
            by this driver.
        :param admin_password: Administrator password to set in
            instance. Ignored by this driver.
        :param network_info: Instance network information.
        :param block_device_info: Instance block device
            information. Ignored by this driver.

        """
        # The compute manager is meant to know the node uuid, so missing uuid
        # is a significant issue. It may mean we've been passed the wrong data.
        node_uuid = instance.get('node')
        if not node_uuid:
            raise exception.NovaException(
                _("Ironic node uuid not supplied to "
                  "driver for instance %s.") % instance['uuid'])

        icli = client_wrapper.IronicClientWrapper()
        node = icli.call("node.get", node_uuid)

        flavor = flavor_obj.Flavor.get_by_id(context,
                                             instance['instance_type_id'])
        self._add_driver_fields(node, instance, image_meta, flavor, 
                                    admin_password, injected_files, network_info)

        # NOTE(Shrews): The default ephemeral device needs to be set for
        # services (like cloud-init) that depend on it being returned by the
        # metadata server. Addresses bug https://launchpad.net/bugs/1324286.
        if flavor['ephemeral_gb']:
            instance.default_ephemeral_device = '/dev/sda1'
            instance.save()

        #validate we ready to do the deploy
        validate_chk = icli.call("node.validate", node_uuid)
        if not validate_chk.deploy or not validate_chk.power:
            # something is wrong. undo we we have done
            self._cleanup_deploy(node, instance, network_info)
            raise exception.ValidationError(_(
                "Ironic node: %(id)s failed to validate."
                " (deploy: %(deploy)s, power: %(power)s)")
                % {'id': node.uuid,
                   'deploy': validate_chk.deploy,
                   'power': validate_chk.power})

        # prepare for the deploy
        try:
            self._plug_vifs(node, instance, network_info)
            self._start_firewall(instance, network_info)
        except Exception:
            with excutils.save_and_reraise_exception():
                LOG.error(_("Error preparing deploy for instance %(instance)s "
                            "on baremetal node %(node)s.") %
                          {'instance': instance['uuid'],
                           'node': node_uuid})
                self._cleanup_deploy(node, instance, network_info)

        # trigger the node deploy
        try:
            icli.call("node.set_provision_state", node_uuid,
                      ironic_states.ACTIVE)
        except (exception.NovaException,               # Retry failed
                ironic_exception.InternalServerError,  # Validations
                ironic_exception.BadRequest) as e:     # Maintenance
            msg = (_("Failed to request Ironic to provision instance "
                     "%(inst)s: %(reason)s") % {'inst': instance['uuid'],
                                                'reason': str(e)})
            LOG.error(msg)
            self._cleanup_deploy(node, instance, network_info)
            raise exception.InstanceDeployFailure(msg)

        timer = loopingcall.FixedIntervalLoopingCall(self._wait_for_active,
                                                     icli, instance)
        try:
            timer.start(interval=CONF.ironic.api_retry_interval).wait()
        except exception.InstanceDeployFailure:
            with excutils.save_and_reraise_exception():
                LOG.error(_("Error deploying instance %(instance)s on "
                            "baremetal node %(node)s.") %
                          {'instance': instance['uuid'],
                           'node': node_uuid})
                self.destroy(context, instance, network_info)

    def _unprovision(self, icli, instance, node):
        """This method is called from destroy() to unprovision
        already provisioned node after required checks.
        """
        try:
            icli.call("node.set_provision_state", node.uuid, "deleted")
        except Exception as e:
            # if the node is already in a deprovisioned state, continue
            # This should be fixed in Ironic.
            # TODO(deva): This exception should be added to
            #             python-ironicclient and matched directly,
            #             rather than via __name__.
            if getattr(e, '__name__', None) != 'InstanceDeployFailure':
                raise

        # using a dict because this is modified in the local method
        data = {'tries': 0}

        def _wait_for_provision_state():
            node = validate_instance_and_node(icli, instance)
            if not node.provision_state:
                LOG.debug("Ironic node %(node)s is now unprovisioned",
                          dict(node=node.uuid), instance=instance)
                raise loopingcall.LoopingCallDone()

            if data['tries'] >= CONF.ironic.api_max_retries:
                msg = (_("Error destroying the instance on node %(node)s. "
                         "Provision state still '%(state)s'.")
                       % {'state': node.provision_state,
                          'node': node.uuid})
                LOG.error(msg)
                raise exception.NovaException(msg)
            else:
                data['tries'] += 1

            _log_ironic_polling('unprovision', node, instance)

        # wait for the state transition to finish
        timer = loopingcall.FixedIntervalLoopingCall(_wait_for_provision_state)
        timer.start(interval=CONF.ironic.api_retry_interval).wait()

    def destroy(self, context, instance, network_info,
                block_device_info=None, destroy_disks=True):
        """Destroy the specified instance, if it can be found.

        :param context: The security context.
        :param instance: The instance object.
        :param network_info: Instance network information.
        :param block_device_info: Instance block device
            information. Ignored by this driver.
        :param destroy_disks: Indicates if disks should be
            destroyed. Ignored by this driver.

        """
        icli = client_wrapper.IronicClientWrapper()
        try:
            node = validate_instance_and_node(icli, instance)
        except exception.InstanceNotFound:
            LOG.warning(_LW("Destroy called on non-existing instance %s."),
                        instance['uuid'])
            # NOTE(deva): if nova.compute.ComputeManager._delete_instance()
            #             is called on a non-existing instance, the only way
            #             to delete it is to return from this method
            #             without raising any exceptions.
            return

        if node.provision_state in (ironic_states.ACTIVE,
                                    ironic_states.DEPLOYFAIL,
                                    ironic_states.ERROR,
                                    ironic_states.DEPLOYWAIT):
            self._unprovision(icli, instance, node)

        self._cleanup_deploy(node, instance, network_info)

    def reboot(self, context, instance, network_info, reboot_type,
               block_device_info=None, bad_volumes_callback=None):
        """Reboot the specified instance.

        :param context: The security context.
        :param instance: The instance object.
        :param network_info: Instance network information. Ignored by
            this driver.
        :param reboot_type: Either a HARD or SOFT reboot. Ignored by
            this driver.
        :param block_device_info: Info pertaining to attached volumes.
            Ignored by this driver.
        :param bad_volumes_callback: Function to handle any bad volumes
            encountered. Ignored by this driver.

        """
        icli = client_wrapper.IronicClientWrapper()
        node = validate_instance_and_node(icli, instance)
        icli.call("node.set_power_state", node.uuid, 'reboot')

    def power_off(self, instance):
        """Power off the specified instance.

        :param instance: The instance object.

        """
        # TODO(nobodycam): check the current power state first.
        icli = client_wrapper.IronicClientWrapper()
        node = validate_instance_and_node(icli, instance)
        icli.call("node.set_power_state", node.uuid, 'off')

    def power_on(self, context, instance, network_info,
                 block_device_info=None):
        """Power on the specified instance.

        :param context: The security context.
        :param instance: The instance object.
        :param network_info: Instance network information. Ignored by
            this driver.
        :param block_device_info: Instance block device
            information. Ignored by this driver.

        """
        # TODO(nobodycam): check the current power state first.
        icli = client_wrapper.IronicClientWrapper()
        node = validate_instance_and_node(icli, instance)
        icli.call("node.set_power_state", node.uuid, 'on')

    def get_host_stats(self, refresh=False):
        """Return the currently known stats for all Ironic nodes.

        :param refresh: Boolean value; If True run update first. Ignored by
            this driver.
        :returns: a list of dictionaries; each dictionary contains the
            stats for a node.

        """
        caps = []
        icli = client_wrapper.IronicClientWrapper()
        node_list = icli.call("node.list")
        for node in node_list:
            data = self._node_resource(node)
            caps.append(data)
        return caps

    def get_console_output(self, context, instance):
        """Get console log for an instance.

        Not Implemented Yet.

        :param context: The security context.
        :param instance: The instance object.

        """
        raise NotImplementedError()

    def refresh_security_group_rules(self, security_group_id):
        """Refresh security group rules from data store.

        Invoked when security group rules are updated.

        :param security_group_id: The security group id.

        """
        self.firewall_driver.refresh_security_group_rules(security_group_id)

    def refresh_security_group_members(self, security_group_id):
        """Refresh security group members from data store.

        Invoked when instances are added/removed to a security group.

        :param security_group_id: The security group id.

        """
        self.firewall_driver.refresh_security_group_members(security_group_id)

    def refresh_provider_fw_rules(self):
        """Triggers a firewall update based on database changes."""
        self.firewall_driver.refresh_provider_fw_rules()

    def refresh_instance_security_rules(self, instance):
        """Refresh security group rules from data store.

        Gets called when an instance gets added to or removed from
        the security group the instance is a member of or if the
        group gains or loses a rule.

        :param instance: The instance object.

        """
        self.firewall_driver.refresh_instance_security_rules(instance)

    def ensure_filtering_rules_for_instance(self, instance, network_info):
        """Set up filtering rules.

        :param instance: The instance object.
        :param network_info: Instance network information.

        """
        self.firewall_driver.setup_basic_filtering(instance, network_info)
        self.firewall_driver.prepare_instance_filter(instance, network_info)

    def unfilter_instance(self, instance, network_info):
        """Stop filtering instance.

        :param instance: The instance object.
        :param network_info: Instance network information.

        """
        self.firewall_driver.unfilter_instance(instance, network_info)

    def _plug_vifs(self, node, instance, network_info):
        LOG.debug("plug: instance_uuid=%(uuid)s vif=%(network_info)s"
                  % {'uuid': instance['uuid'], 'network_info': network_info})
        # start by ensuring the ports are clear
        self._unplug_vifs(node, instance, network_info)

        icli = client_wrapper.IronicClientWrapper()
        ports = icli.call("node.list_ports", node.uuid)

        if len(network_info) > len(ports):
            raise exception.NovaException(_(
                "Ironic node: %(id)s virtual to physical interface count"
                "  missmatch"
                " (Vif count: %(vif_count)d, Pif count: %(pif_count)d)")
                % {'id': node.uuid,
                   'vif_count': len(network_info),
                   'pif_count': len(ports)})

        if len(network_info) > 0:
            # not needed if no vif are defined
            for vif, pif in zip(network_info, ports):
                # attach what neutron needs directly to the port
                port_id = unicode(vif['id'])
                patch = [{'op': 'add',
                          'path': '/extra/vif_port_id',
                          'value': port_id}]
                icli.call("port.update", pif.uuid, patch)

    def _unplug_vifs(self, node, instance, network_info):
        LOG.debug("unplug: instance_uuid=%(uuid)s vif=%(network_info)s"
                  % {'uuid': instance['uuid'], 'network_info': network_info})
        if network_info and len(network_info) > 0:
            icli = client_wrapper.IronicClientWrapper()
            ports = icli.call("node.list_ports", node.uuid)

            # not needed if no vif are defined
            for vif, pif in zip(network_info, ports):
                # we can not attach a dict directly
                patch = [{'op': 'remove', 'path': '/extra/vif_port_id'}]
                try:
                    icli.call("port.update", pif.uuid, patch)
                except ironic_exception.BadRequest:
                    pass

    def plug_vifs(self, instance, network_info):
        """Plug VIFs into networks.

        :param instance: The instance object.
        :param network_info: Instance network information.

        """
        icli = client_wrapper.IronicClientWrapper()
        node = icli.call("node.get", instance['node'])
        self._plug_vifs(node, instance, network_info)

    def unplug_vifs(self, instance, network_info):
        """Unplug VIFs from networks.

        :param instance: The instance object.
        :param network_info: Instance network information.

        """
        icli = client_wrapper.IronicClientWrapper()
        node = icli.call("node.get", instance['node'])
        self._unplug_vifs(node, instance, network_info)

    def rebuild(self, context, instance, image_meta, injected_files,
                admin_password, bdms, detach_block_devices,
                attach_block_devices, network_info=None,
                recreate=False, block_device_info=None,
                preserve_ephemeral=False):
        """Rebuild/redeploy an instance.

        This version of rebuild() allows for supporting the option to
        preserve the ephemeral partition. We cannot call spawn() from
        here because it will attempt to set the instance_uuid value
        again, which is not allowed by the Ironic API. It also requires
        the instance to not have an 'active' provision state, but we
        cannot safely change that. Given that, we implement only the
        portions of spawn() we need within rebuild().

        :param context: The security context.
        :param instance: The instance object.
        :param image_meta: Image object returned by nova.image.glance
            that defines the image from which to boot this instance. Ignored
            by this driver.
        :param injected_files: User files to inject into instance. Ignored
            by this driver.
        :param admin_password: Administrator password to set in
            instance. Ignored by this driver.
        :param bdms: block-device-mappings to use for rebuild. Ignored
            by this driver.
        :param detach_block_devices: function to detach block devices. See
            nova.compute.manager.ComputeManager:_rebuild_default_impl for
            usage. Ignored by this driver.
        :param attach_block_devices: function to attach block devices. See
            nova.compute.manager.ComputeManager:_rebuild_default_impl for
            usage. Ignored by this driver.
        :param network_info: Instance network information. Ignored by
            this driver.
        :param recreate: Boolean value; if True the instance is
            recreated on a new hypervisor - all the cleanup of old state is
            skipped. Ignored by this driver.
        :param block_device_info: Instance block device
            information. Ignored by this driver.
        :param preserve_ephemeral: Boolean value; if True the ephemeral
            must be preserved on rebuild.

        """
        instance.task_state = task_states.REBUILD_SPAWNING
        instance.save(expected_task_state=[task_states.REBUILDING])

        node_uuid = instance['node']
        icli = client_wrapper.IronicClientWrapper()
        node = icli.call("node.get", node_uuid)
        flavor = flavor_obj.Flavor.get_by_id(context,
                                             instance['instance_type_id'])

        self._add_driver_fields(node, instance, image_meta, flavor,
                                preserve_ephemeral)

        # Trigger the node rebuild/redeploy.
        try:
            icli.call("node.set_provision_state",
                      node_uuid, ironic_states.REBUILD)
        except (exception.NovaException,               # Retry failed
                ironic_exception.InternalServerError,  # Validations
                ironic_exception.BadRequest) as e:     # Maintenance
            msg = (_("Failed to request Ironic to rebuild instance "
                     "%(inst)s: %(reason)s") % {'inst': instance['uuid'],
                                                'reason': str(e)})
            raise exception.InstanceDeployFailure(msg)

        # Although the target provision state is REBUILD, it will actually go
        # to ACTIVE once the redeploy is finished.
        timer = loopingcall.FixedIntervalLoopingCall(self._wait_for_active,
                                                     icli, instance)
        timer.start(interval=CONF.ironic.api_retry_interval).wait()<|MERGE_RESOLUTION|>--- conflicted
+++ resolved
@@ -281,13 +281,9 @@
     def _stop_firewall(self, instance, network_info):
         self.firewall_driver.unfilter_instance(instance, network_info)
 
-<<<<<<< HEAD
     def _add_driver_fields(self, node, instance, image_meta, flavor, 
-                                        admin_pass, files, network_info):
-=======
-    def _add_driver_fields(self, node, instance, image_meta, flavor,
+                           admin_pass=None, files=None, network_info=None,
                            preserve_ephemeral=None):
->>>>>>> 169e1fd4
         icli = client_wrapper.IronicClientWrapper()
         patch = patcher.create(node).get_deploy_patch(instance,
                                                       image_meta,
@@ -952,6 +948,7 @@
                                              instance['instance_type_id'])
 
         self._add_driver_fields(node, instance, image_meta, flavor,
+                                admin_password, injected_files, network_info,
                                 preserve_ephemeral)
 
         # Trigger the node rebuild/redeploy.
